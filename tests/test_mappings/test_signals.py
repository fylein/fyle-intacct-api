from asyncio.log import logger
import pytest
import json
from unittest import mock
from django_q.models import Schedule
<<<<<<< HEAD
from fyle_accounting_mappings.models import MappingSetting, Mapping, ExpenseAttribute, EmployeeMapping, CategoryMapping
from apps.workspaces.models import Configuration
from apps.tasks.models import Error
=======
from fyle_accounting_mappings.models import MappingSetting, Mapping
from apps.workspaces.models import Configuration, Workspace
from apps.mappings.models import LocationEntityMapping
>>>>>>> 5cf32cfd
from fyle.platform.exceptions import WrongParamsError
from ..test_fyle.fixtures import data as fyle_data


<<<<<<< HEAD
def test_resolve_post_mapping_errors(test_connection, mocker, db):
    tax_group = ExpenseAttribute.objects.filter(
        value='GST on capital @0%',
        workspace_id=1,
        attribute_type='TAX_GROUP'
    ).first()

    Error.objects.update_or_create(
        workspace_id=1,
        expense_attribute=tax_group,
        defaults={
            'type': 'TAX_GROUP_MAPPING',
            'error_title': tax_group.value,
            'error_detail': 'Tax group mapping is missing',
            'is_resolved': False
        }
    )

    mapping = Mapping(
        source_type='TAX_GROUP',
        destination_type='TAX_DETAIL',
        # source__value=source_value,
        source_id=2775,
        destination_id=544,
        workspace_id=1
    )
    mapping.save()
    error = Error.objects.filter(expense_attribute_id=mapping.source_id).first()

    assert error.is_resolved == True


@pytest.mark.django_db()
def test_resolve_post_employees_mapping_errors(test_connection):
    source_employee = ExpenseAttribute.objects.filter(
        value='user2@fyleforgotham.in',
        workspace_id=1,
        attribute_type='EMPLOYEE'
    ).first()

    Error.objects.update_or_create(
        workspace_id=1,
        expense_attribute=source_employee,
        defaults={
            'type': 'EMPLOYEE_MAPPING',
            'error_title': source_employee.value,
            'error_detail': 'Employee mapping is missing',
            'is_resolved': False
        }
    )
    employee_mapping, _ = EmployeeMapping.objects.update_or_create(
       source_employee_id=3,
       destination_employee_id=719,
       workspace_id=1
    )

    error = Error.objects.filter(expense_attribute_id=employee_mapping.source_employee_id).first()

    assert error.is_resolved == True


@pytest.mark.django_db()
def test_resolve_post_category_mapping_errors(test_connection):
    source_category = ExpenseAttribute.objects.filter(
        id=106,
        workspace_id=1,
        attribute_type='CATEGORY'
    ).first()

    Error.objects.update_or_create(
        workspace_id=1,
        expense_attribute=source_category,
        defaults={
            'type': 'CATEGORY_MAPPING',
            'error_title': source_category.value,
            'error_detail': 'Category mapping is missing',
            'is_resolved': False
        }
    )
    category_mapping, _ = CategoryMapping.objects.update_or_create(
       source_category_id=106,
       destination_account_id=791,
       destination_expense_head_id=791,
       workspace_id=1
    )

    error = Error.objects.filter(expense_attribute_id=category_mapping.source_category_id).first()
    assert error.is_resolved == True

=======
def test_run_post_location_entity_mappings(db, mocker, test_connection):

    workspace = Workspace.objects.get(id=1)
    assert workspace.onboarding_state == 'CONNECTION'
    LocationEntityMapping.objects.update_or_create(
        workspace_id=1,
        defaults={
            "country_name": "USA"
        }
    )
    workspace = Workspace.objects.get(id=1)
    assert workspace.onboarding_state == 'EXPORT_SETTINGS'
>>>>>>> 5cf32cfd

def test_run_post_mapping_settings_triggers(db, mocker, test_connection):
    mocker.patch(
        'fyle_integrations_platform_connector.apis.ExpenseCustomFields.post',
        return_value=[]
    )

    mocker.patch(
        'fyle.platform.apis.v1beta.admin.ExpenseFields.list_all',
        return_value=fyle_data['get_all_expense_fields']
    )

    workspace_id = 1

    mapping_setting = MappingSetting.objects.filter(source_field='PROJECT', destination_field='PROJECT').first()
    mapping_setting.delete()

    mapping_setting = MappingSetting(
        source_field='PROJECT',
        destination_field='PROJECT',
        workspace_id=workspace_id,
        import_to_fyle=True,
        is_custom=False
    )

    mapping_setting.save()

    schedule = Schedule.objects.filter(
        func='apps.mappings.tasks.auto_create_project_mappings',
        args='{}'.format(workspace_id),
    ).first()

    assert schedule.func == 'apps.mappings.tasks.auto_create_project_mappings'
    assert schedule.args == '1'

    mapping_setting = MappingSetting(
        source_field='COST_CENTER',
        destination_field='CLASS',
        workspace_id=workspace_id,
        import_to_fyle=True,
        is_custom=False
    )
    mapping_setting.save()

    schedule = Schedule.objects.filter(
        func='apps.mappings.tasks.auto_create_cost_center_mappings',
        args='{}'.format(workspace_id),
    ).first()

    assert schedule.func == 'apps.mappings.tasks.auto_create_cost_center_mappings'
    assert schedule.args == '1'

    mapping_setting = MappingSetting(
        source_field='SAMPLEs',
        destination_field='SAMPLEs',
        workspace_id=workspace_id,
        import_to_fyle=True,
        is_custom=True
    )
    mapping_setting.save()

    schedule = Schedule.objects.filter(
        func='apps.mappings.tasks.async_auto_create_custom_field_mappings',
        args='{}'.format(workspace_id),
    ).first()

    assert schedule.func == 'apps.mappings.tasks.async_auto_create_custom_field_mappings'
    assert schedule.args == '1'


    mapping_setting = MappingSetting.objects.filter(
        source_field='PROJECT',
        workspace_id=workspace_id
    ).delete()
    configuration = Configuration.objects.filter(workspace_id=workspace_id).first()
    configuration.import_categories = False
    configuration.import_vendors_as_merchants = False
    configuration.save()

    mapping_setting = MappingSetting(
        source_field='LOLOOO',
        destination_field='HEHEHE',
        workspace_id=workspace_id,
        import_to_fyle=True,
        is_custom=False
    )
    mapping_setting.save()

    schedule = Schedule.objects.filter(
        func='apps.mappings.tasks.auto_import_and_map_fyle_fields',
        args='{}'.format(workspace_id),
    ).first()

    assert schedule == None


def test_run_pre_mapping_settings_triggers(db, mocker, test_connection):
    mocker.patch(
        'fyle_integrations_platform_connector.apis.ExpenseCustomFields.post',
        return_value=[]
    )

    mocker.patch(
        'fyle.platform.apis.v1beta.admin.ExpenseFields.list_all',
        return_value=fyle_data['get_all_expense_fields']
    )

    workspace_id = 1

    custom_mappings = Mapping.objects.filter(workspace_id=workspace_id, source_type='CUSTOM_INTENTs').count()
    assert custom_mappings == 0

    with mock.patch('apps.mappings.signals.upload_attributes_to_fyle') as mock_call:
        mock_call.side_effect = WrongParamsError(msg='invalid params', response=json.dumps({'code': 400, 'message': 'duplicate key value violates unique constraint '
        '"idx_expense_fields_org_id_field_name_is_enabled_is_custom"', 'Detail': 'Invalid parametrs'}))
        mapping_setting = MappingSetting(
            source_field='CUSTOM_INTENTs',
            destination_field='CUSTOM_INTENTs',
            workspace_id=workspace_id,
            import_to_fyle=True,
            is_custom=True
        )
        try:
            mapping_setting.save()
        except:
            logger.info('Duplicate custom field name')
    custom_mappings = Mapping.objects.last()
    
    custom_mappings = Mapping.objects.filter(workspace_id=workspace_id, source_type='CUSTOM_INTENTs').count()
    assert custom_mappings == 0<|MERGE_RESOLUTION|>--- conflicted
+++ resolved
@@ -3,20 +3,14 @@
 import json
 from unittest import mock
 from django_q.models import Schedule
-<<<<<<< HEAD
 from fyle_accounting_mappings.models import MappingSetting, Mapping, ExpenseAttribute, EmployeeMapping, CategoryMapping
-from apps.workspaces.models import Configuration
 from apps.tasks.models import Error
-=======
-from fyle_accounting_mappings.models import MappingSetting, Mapping
 from apps.workspaces.models import Configuration, Workspace
 from apps.mappings.models import LocationEntityMapping
->>>>>>> 5cf32cfd
 from fyle.platform.exceptions import WrongParamsError
 from ..test_fyle.fixtures import data as fyle_data
 
 
-<<<<<<< HEAD
 def test_resolve_post_mapping_errors(test_connection, mocker, db):
     tax_group = ExpenseAttribute.objects.filter(
         value='GST on capital @0%',
@@ -106,7 +100,6 @@
     error = Error.objects.filter(expense_attribute_id=category_mapping.source_category_id).first()
     assert error.is_resolved == True
 
-=======
 def test_run_post_location_entity_mappings(db, mocker, test_connection):
 
     workspace = Workspace.objects.get(id=1)
@@ -119,7 +112,6 @@
     )
     workspace = Workspace.objects.get(id=1)
     assert workspace.onboarding_state == 'EXPORT_SETTINGS'
->>>>>>> 5cf32cfd
 
 def test_run_post_mapping_settings_triggers(db, mocker, test_connection):
     mocker.patch(
