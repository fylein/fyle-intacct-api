import logging
from datetime import datetime

from fyle_accounting_mappings.models import DestinationAttribute, EmployeeMapping, ExpenseAttribute, Mapping, MappingSetting

from apps.fyle.models import ExpenseGroup, ExpenseGroupSettings
from apps.mappings.models import GeneralMapping
from apps.sage_intacct.models import (
    APPayment,
    APPaymentLineitem,
    Bill,
    BillLineitem,
    ChargeCardTransaction,
    ChargeCardTransactionLineitem,
    CostType,
    ExpenseReport,
    ExpenseReportLineitem,
    JournalEntry,
    JournalEntryLineitem,
<<<<<<< HEAD
=======
    SageIntacctAttributesCount,
>>>>>>> 8543ea37
    SageIntacctReimbursement,
    SageIntacctReimbursementLineitem,
    get_allocation_id_or_none,
    get_ccc_account_id,
    get_class_id_or_none,
    get_cost_type_id_or_none,
    get_customer_id_or_none,
    get_department_id_or_none,
    get_intacct_employee_object,
    get_item_id_or_none,
    get_location_id_or_none,
    get_memo,
    get_memo_or_purpose,
    get_project_id_or_none,
    get_task_id_or_none,
    get_tax_code_id_or_none,
    get_transaction_date,
    get_user_defined_dimension_object,
)
from apps.sage_intacct.tasks import get_or_create_credit_card_vendor
from apps.workspaces.models import Configuration, SageIntacctCredential, Workspace

logger = logging.getLogger(__name__)
logger.level = logging.INFO


def test_create_bill(db, create_expense_group_expense, create_cost_type, create_dependent_field_setting):
    """
    Test create bill
    """
    workspace_id = 1

    expense_group = ExpenseGroup.objects.get(id=1)
    workspace_general_settings = Configuration.objects.get(workspace_id=workspace_id)

    general_mappings = GeneralMapping.objects.get(workspace_id=workspace_id)
    general_mappings.use_intacct_employee_locations = True
    general_mappings.use_intacct_employee_departments = True
    general_mappings.save()

    bill = Bill.create_bill(expense_group)
    bill_lineitems = BillLineitem.create_bill_lineitems(expense_group, workspace_general_settings)

    for bill_lineitem in bill_lineitems:
        assert bill_lineitem.amount == 21.0
        assert bill_lineitem.billable == None

    assert bill.currency == 'USD'
    assert bill.transaction_date.split('T')[0] == datetime.now().strftime('%Y-%m-%d')
    assert bill.vendor_id == 'Ashwin'

    expense_group = ExpenseGroup.objects.get(id=2)

    bill = Bill.create_bill(expense_group)
    bill_lineitems = BillLineitem.create_bill_lineitems(expense_group, workspace_general_settings)

    for bill_lineitem in bill_lineitems:
        assert bill_lineitem.amount == 11.0
        assert bill_lineitem.billable == True

    assert bill.currency == 'USD'
    assert bill.transaction_date.split('T')[0] == datetime.now().strftime('%Y-%m-%d')
    assert bill.vendor_id == '20043'

    try:
        general_mappings.delete()
        bill_lineitems = BillLineitem.create_bill_lineitems(expense_group, workspace_general_settings)
    except Exception:
        logger.info('General mapping not found')


def test_expense_report(db):
    """
    Test create expense report
    """
    workspace_id = 1

    expense_group = ExpenseGroup.objects.get(id=2)
    workspace_general_settings = Configuration.objects.get(workspace_id=workspace_id)

    general_mappings = GeneralMapping.objects.get(workspace_id=workspace_id)
    general_mappings.use_intacct_employee_locations = True
    general_mappings.use_intacct_employee_departments = True
    general_mappings.save()

    expense_report = ExpenseReport.create_expense_report(expense_group)
    expense_report_lineitems = ExpenseReportLineitem.create_expense_report_lineitems(expense_group, workspace_general_settings)

    for expense_report_lineitem in expense_report_lineitems:
        assert expense_report_lineitem.amount == 11.0
        assert expense_report_lineitem.memo == 'ashwin.t@fyle.in - Food - 2022-09-20 - C/2022/09/R/22 - https://staging.fyle.tech/app/admin/#/company_expenses?txnId=txCqLqsEnAjf&org_id=or79Cob97KSh'
        assert expense_report_lineitem.billable == True

    assert expense_report.currency == 'USD'
    assert expense_report.transaction_date.split('T')[0] == datetime.now().strftime('%Y-%m-%d')

    try:
        general_mappings.delete()
        expense_report_lineitems = ExpenseReportLineitem.create_expense_report_lineitems(expense_group, workspace_general_settings)
    except Exception:
        logger.info('General mapping not found')


def test_create_journal_entry(db, mocker, create_expense_group_expense, create_cost_type, create_dependent_field_setting):
    """
    Test create journal entry
    """
    workspace_id = 1

    expense_group = ExpenseGroup.objects.get(id=2)
    workspace_general_settings = Configuration.objects.get(workspace_id=workspace_id)

    general_mappings = GeneralMapping.objects.get(workspace_id=workspace_id)
    general_mappings.use_intacct_employee_locations = True
    general_mappings.use_intacct_employee_departments = True
    general_mappings.save()

    journal_entry = JournalEntry.create_journal_entry(expense_group)
    sage_intacct_connection = mocker.patch('apps.sage_intacct.utils.SageIntacctConnector')
    sage_intacct_connection.return_value = mocker.Mock()
    journal_entry_lineitems = JournalEntryLineitem.create_journal_entry_lineitems(expense_group, workspace_general_settings, sage_intacct_connection)

    for journal_entry_lineitem in journal_entry_lineitems:
        assert journal_entry_lineitem.amount == 11.0
        assert journal_entry_lineitem.memo == 'ashwin.t@fyle.in - Food - 2022-09-20 - C/2022/09/R/22 - https://staging.fyle.tech/app/admin/#/company_expenses?txnId=txCqLqsEnAjf&org_id=or79Cob97KSh'

    assert journal_entry.currency == 'USD'
    assert journal_entry.transaction_date.split('T')[0] == datetime.now().strftime('%Y-%m-%d')

    try:
        general_mappings.delete()
        journal_entry_lineitems = JournalEntryLineitem.create_journal_entry_lineitems(expense_group, workspace_general_settings, sage_intacct_connection)
    except Exception:
        logger.info('General mapping not found')


def test_create_ap_payment(db):
    """
    Test create ap payment
    """
    expense_group = ExpenseGroup.objects.get(id=1)

    ap_payment = APPayment.create_ap_payment(expense_group)

    ap_payment_lineitems = APPaymentLineitem.create_ap_payment_lineitems(expense_group, '3032')

    for ap_payment_lineitem in ap_payment_lineitems:
        assert ap_payment_lineitem.amount == 21.0

    assert ap_payment.currency == 'USD'
    assert ap_payment.vendor_id == 'Ashwin'


def test_create_charge_card_transaction(mocker, db, create_expense_group_expense, create_cost_type, create_dependent_field_setting):
    """
    Test create charge card transaction
    """
    mocker.patch(
        'apps.sage_intacct.utils.SageIntacctConnector.get_or_create_vendor',
        return_value=DestinationAttribute.objects.get(id=633)
    )
    workspace_id = 1

    configuration = Configuration.objects.get(workspace_id=workspace_id)

    expense_group = ExpenseGroup.objects.get(id=1)
    expense_group.description.update({'employee_email': 'user4444@fyleforgotham.in'})
    expense_group.save()

    general_mappings = GeneralMapping.objects.get(workspace_id=workspace_id)
    general_mappings.default_charge_card_id = 'sample'
    general_mappings.use_intacct_employee_locations = True
    general_mappings.use_intacct_employee_departments = True
    general_mappings.save()

    merchant = expense_group.expenses.first().vendor
    vendor = get_or_create_credit_card_vendor(expense_group.workspace_id, configuration, merchant)

    charge_card_transaction = ChargeCardTransaction.create_charge_card_transaction(expense_group, vendor.destination_id)
    workspace_general_settings = Configuration.objects.get(workspace_id=workspace_id)
    charge_card_transaction_lineitems = ChargeCardTransactionLineitem.create_charge_card_transaction_lineitems(expense_group, workspace_general_settings)

    for charge_card_transaction_lineitem in charge_card_transaction_lineitems:
        assert charge_card_transaction_lineitem.amount == 21.0

    assert charge_card_transaction.currency == 'USD'
    assert charge_card_transaction.transaction_date.split('T')[0] == '2022-09-20'

    expense_group = ExpenseGroup.objects.get(id=2)

    vendor = DestinationAttribute.objects.filter(
        value__iexact='Ashwin', attribute_type='VENDOR', workspace_id=expense_group.workspace_id
    ).first()
    vendor.value = 'sample'
    vendor.save()

    description = expense_group.description

    mapping = EmployeeMapping.objects.filter(
        source_employee__value=description.get('employee_email'),
        workspace_id=expense_group.workspace_id
    ).first()
    mapping.destination_card_account = None
    mapping.save()

    charge_card_transaction = ChargeCardTransaction.create_charge_card_transaction(expense_group, vendor.destination_id)
    workspace_general_settings = Configuration.objects.get(workspace_id=workspace_id)
    charge_card_transaction_lineitems = ChargeCardTransactionLineitem.create_charge_card_transaction_lineitems(expense_group, workspace_general_settings)

    for charge_card_transaction_lineitem in charge_card_transaction_lineitems:
        assert charge_card_transaction_lineitem.amount == 11.0

    assert charge_card_transaction.currency == 'USD'
    assert charge_card_transaction.transaction_date.split('T')[0] == '2022-09-20'

    # Test billable field
    expense_group = ExpenseGroup.objects.get(id=1)
    workspace_id = expense_group.workspace_id
    workspace_general_settings = Configuration.objects.get(workspace_id=workspace_id)

    expense = expense_group.expenses.first()
    expense.billable = True
    expense.save()

    mocker.patch(
        'apps.sage_intacct.models.get_item_id_or_none',
        return_value='123'
    )

    mocker.patch(
        'apps.sage_intacct.models.get_customer_id_or_none',
        return_value='123'
    )

    charge_card_transaction_lineitems = ChargeCardTransactionLineitem.create_charge_card_transaction_lineitems(expense_group, workspace_general_settings)

    assert charge_card_transaction_lineitems[0].billable

    mocker.patch(
        'apps.sage_intacct.models.get_customer_id_or_none',
        return_value=None
    )
    charge_card_transaction_lineitems = ChargeCardTransactionLineitem.create_charge_card_transaction_lineitems(expense_group, workspace_general_settings)

    assert not charge_card_transaction_lineitems[0].billable

    try:
        general_mappings.delete()
        charge_card_transaction_lineitems = ChargeCardTransactionLineitem.create_charge_card_transaction_lineitems(expense_group, workspace_general_settings)
    except Exception:
        logger.info('General mapping not found')


def test_create_sage_intacct_reimbursement(db):
    """
    Test create sage intacct reimbursement
    """
    expense_group = ExpenseGroup.objects.get(id=1)
    sage_intacct_reimbursement = SageIntacctReimbursement.create_sage_intacct_reimbursement(expense_group)

    sage_intacct_reimbursement_lineitems = SageIntacctReimbursementLineitem.create_sage_intacct_reimbursement_lineitems(expense_group, '3032')

    for sage_intacct_reimbursement_lineitem in sage_intacct_reimbursement_lineitems:
        assert sage_intacct_reimbursement_lineitem.amount == 21.0

    assert sage_intacct_reimbursement.payment_description == 'Payment for Expense Report by ashwin.t@fyle.in'


def test_get_project_id_or_none(mocker, db):
    """
    Test get project id or none
    """
    mocker.patch(
        'fyle_integrations_platform_connector.apis.ExpenseCustomFields.get_by_id',
        return_value={'options': ['samp'], 'updated_at': '2020-06-11T13:14:55.201598+00:00', 'is_mandatory': False}
    )
    mocker.patch(
        'fyle_integrations_platform_connector.apis.ExpenseCustomFields.post',
        return_value=[]
    )
    mocker.patch(
        'fyle_integrations_platform_connector.apis.ExpenseCustomFields.sync',
        return_value=None
    )
    mocker.patch(
        'fyle_integrations_platform_connector.apis.ExpenseCustomFields.list_all',
        return_value=[]
    )
    workspace_id = 1

    expense_group = ExpenseGroup.objects.get(id=1)
    expenses = expense_group.expenses.all()
    general_mapping = GeneralMapping.objects.get(workspace_id=workspace_id)

    mapping = Mapping.objects.filter(
        source_type='PROJECT',
        workspace_id=expense_group.workspace_id
    ).first()

    mapping.destination_type = 'PROJECT'
    mapping.source = ExpenseAttribute.objects.get(value=expenses[0].project)
    mapping.save()
    project_id = get_project_id_or_none(expense_group, expenses[0], general_mapping)

    assert project_id == '10061'

    mapping_setting = MappingSetting.objects.filter(
        workspace_id=expense_group.workspace_id,
        destination_field='PROJECT'
    ).first()

    mapping_setting.source_field = 'TEAM_2_POSTMAN'
    mapping_setting.save()
    for lineitem in expenses:
        location_id = get_project_id_or_none(expense_group, lineitem, general_mapping)
        assert location_id == '10061'

    mapping_setting.source_field = 'COST_CENTER'
    mapping_setting.save()
    for lineitem in expenses:
        location_id = get_project_id_or_none(expense_group, lineitem, general_mapping)
        assert location_id == '10061'


def test_get_department_id_or_none(mocker, db):
    """
    Test get department id or none
    """
    mocker.patch(
        'fyle_integrations_platform_connector.apis.ExpenseCustomFields.get_by_id',
        return_value={'options': ['samp'], 'updated_at': '2020-06-11T13:14:55.201598+00:00', 'is_mandatory': False}
    )
    mocker.patch(
        'fyle_integrations_platform_connector.apis.ExpenseCustomFields.post',
        return_value=[]
    )
    mocker.patch(
        'fyle_integrations_platform_connector.apis.ExpenseCustomFields.sync',
        return_value=None
    )
    workspace_id = 1

    expense_group = ExpenseGroup.objects.get(id=1)
    expenses = expense_group.expenses.all()

    general_mapping = GeneralMapping.objects.get(workspace_id=workspace_id)

    mapping_setting = MappingSetting.objects.filter(
        workspace_id=expense_group.workspace_id,
    ).first()

    mapping_setting.destination_field = 'DEPARTMENT'
    mapping_setting.save()

    mapping_setting.source_field = 'PROJECT'
    mapping_setting.save()

    mapping = Mapping.objects.filter(
        source_type='PROJECT',
        workspace_id=expense_group.workspace_id
    ).first()

    for lineitem in expenses:
        mapping.destination_type = 'DEPARTMENT'
        mapping.source = ExpenseAttribute.objects.get(value=lineitem.project)
        mapping.save()
        location_id = get_department_id_or_none(expense_group, lineitem, general_mapping)
        assert location_id == '10061'

    mapping_setting.source_field = 'TEAM_2_POSTMAN'
    mapping_setting.save()
    for lineitem in expenses:
        location_id = get_department_id_or_none(expense_group, lineitem, general_mapping)
        assert location_id == '300'

    mapping_setting.source_field = 'COST_CENTER'
    mapping_setting.save()
    for lineitem in expenses:
        location_id = get_department_id_or_none(expense_group, lineitem, general_mapping)
        assert location_id == '300'


def test_get_tax_code_id_or_none(db):
    """
    Test get tax code id or none
    """
    expense_group = ExpenseGroup.objects.get(id=1)
    expenses = expense_group.expenses.all()

    for lineitem in expenses:
        location_id = get_tax_code_id_or_none(expense_group, lineitem)
        assert location_id == None


def test_get_customer_id_or_none(mocker, db):
    """
    Test get customer id or none
    """
    mocker.patch(
        'fyle_integrations_platform_connector.apis.ExpenseCustomFields.get_by_id',
        return_value={'options': ['samp'], 'updated_at': '2020-06-11T13:14:55.201598+00:00', 'is_mandatory': False}
    )
    mocker.patch(
        'fyle_integrations_platform_connector.apis.ExpenseCustomFields.post',
        return_value=[]
    )
    mocker.patch(
        'fyle_integrations_platform_connector.apis.ExpenseCustomFields.sync',
        return_value=None
    )
    mocker.patch(
        'fyle_integrations_platform_connector.apis.ExpenseCustomFields.list_all',
        return_value=[]
    )
    workspace_id = 1

    expense_group = ExpenseGroup.objects.get(id=1)
    expenses = expense_group.expenses.all()

    general_mapping = GeneralMapping.objects.get(workspace_id=workspace_id)
    mapping = Mapping.objects.filter(
        source_type='PROJECT',
        workspace_id=expense_group.workspace_id
    ).first()

    for lineitem in expenses:
        location_id = get_customer_id_or_none(expense_group, lineitem, general_mapping, '')
        assert location_id == None

    mapping_setting = MappingSetting.objects.filter(
        workspace_id=expense_group.workspace_id,
        destination_field='PROJECT'
    ).first()

    mapping_setting.destination_field = 'CUSTOMER'
    mapping_setting.save()

    mapping_setting.source_field = 'PROJECT'
    mapping_setting.save()
    for lineitem in expenses:
        location_id = get_customer_id_or_none(expense_group, lineitem, general_mapping, 10064)
        assert location_id == '10064'

    for lineitem in expenses:
        mapping.destination_type = 'CUSTOMER'
        mapping.source = ExpenseAttribute.objects.get(value=lineitem.project)
        mapping.save()
        location_id = get_customer_id_or_none(expense_group, lineitem, general_mapping, '')
        assert location_id == '10061'

    mapping_setting.source_field = 'COST_CENTER'
    mapping_setting.save()
    for lineitem in expenses:
        location_id = get_customer_id_or_none(expense_group, lineitem, general_mapping, '')
        assert location_id == None

    mapping_setting.source_field = 'TEAM_2_POSTMAN'
    mapping_setting.save()
    for lineitem in expenses:
        location_id = get_customer_id_or_none(expense_group, lineitem, general_mapping, '')
        assert location_id == None


def test_get_class_id_or_none(mocker, db):
    """
    Test get class id or none
    """
    mocker.patch(
        'fyle_integrations_platform_connector.apis.ExpenseCustomFields.get_by_id',
        return_value={'options': ['samp'], 'updated_at': '2020-06-11T13:14:55.201598+00:00', 'is_mandatory': False}
    )
    mocker.patch(
        'fyle_integrations_platform_connector.apis.ExpenseCustomFields.post',
        return_value=[]
    )
    mocker.patch(
        'fyle_integrations_platform_connector.apis.ExpenseCustomFields.sync',
        return_value=None
    )
    mocker.patch(
        'fyle_integrations_platform_connector.apis.ExpenseCustomFields.list_all',
        return_value=[]
    )
    workspace_id = 1
    expense_group = ExpenseGroup.objects.get(id=1)
    expenses = expense_group.expenses.all()

    general_mapping = GeneralMapping.objects.get(workspace_id=workspace_id)
    mapping_setting = MappingSetting.objects.filter(
        workspace_id=expense_group.workspace_id,
        destination_field='PROJECT'
    ).first()

    mapping_setting.destination_field = 'CLASS'
    mapping_setting.save()

    mapping = Mapping.objects.filter(
        source_type='PROJECT',
        workspace_id=expense_group.workspace_id
    ).first()
    for lineitem in expenses:
        mapping.destination_type = 'CLASS'
        mapping.source = ExpenseAttribute.objects.get(value=lineitem.project)
        mapping.save()
        location_id = get_class_id_or_none(expense_group, lineitem, general_mapping)
        assert location_id == '10061'

    mapping_setting.source_field = 'TEAM_2_POSTMAN'
    mapping_setting.save()

    for lineitem in expenses:
        location_id = get_class_id_or_none(expense_group, lineitem, general_mapping)
        assert location_id == '600'

    mapping_setting.source_field = 'COST_CENTER'
    mapping_setting.save()
    for lineitem in expenses:
        location_id = get_class_id_or_none(expense_group, lineitem, general_mapping)
        assert location_id == '600'


def test_get_user_defined_dimension_object(mocker, db):
    """
    Test get user defined dimension object
    """
    mocker.patch(
        'fyle_integrations_platform_connector.apis.ExpenseCustomFields.get_by_id',
        return_value={'options': ['samp'], 'updated_at': '2020-06-11T13:14:55.201598+00:00', 'is_mandatory': False}
    )
    mocker.patch(
        'fyle_integrations_platform_connector.apis.ExpenseCustomFields.post',
        return_value=[]
    )
    mocker.patch(
        'fyle_integrations_platform_connector.apis.ExpenseCustomFields.sync',
        return_value=None
    )
    mocker.patch(
        'fyle_integrations_platform_connector.apis.ExpenseCustomFields.list_all',
        return_value=[]
    )
    expense_group = ExpenseGroup.objects.get(id=1)
    expenses = expense_group.expenses.all()

    mapping_setting = MappingSetting.objects.filter(
        workspace_id=expense_group.workspace_id,
        destination_field='PROJECT'
    ).first()

    mapping_setting.source_field = 'PROJECT'
    mapping_setting.destination_field = 'CLASS'
    mapping_setting.save()

    mapping = Mapping.objects.filter(
        source_type='PROJECT',
        workspace_id=expense_group.workspace_id
    ).first()

    for lineitem in expenses:
        mapping.destination_type = 'CLASS'
        mapping.source = ExpenseAttribute.objects.get(value=lineitem.project)
        mapping.save()

        location_id = get_user_defined_dimension_object(expense_group, lineitem)
        assert location_id == [{'GLDIMPROJECT': '10061'}]

    mapping_setting.source_field = 'TEAM_2_POSTMAN'
    mapping_setting.save()

    for lineitem in expenses:
        location_id = get_user_defined_dimension_object(expense_group, lineitem)
        assert location_id == []

    mapping_setting.source_field = 'COST_CENTER'
    mapping_setting.save()
    for lineitem in expenses:
        location_id = get_user_defined_dimension_object(expense_group, lineitem)
        assert location_id == []


def test_get_expense_purpose(db):
    """
    Test get expense purpose
    """
    workspace_id = 1

    expense_group = ExpenseGroup.objects.get(id=2)
    workspace_general_settings = Configuration.objects.get(workspace_id=workspace_id)
    expenses = expense_group.expenses.all()

    for lineitem in expenses:
        category = lineitem.category if lineitem.category == lineitem.sub_category else '{0} / {1}'.format(
            lineitem.category, lineitem.sub_category)

        expense_purpose = get_memo_or_purpose(workspace_id, lineitem, category, workspace_general_settings, export_table=ExpenseReport)

        assert expense_purpose == 'ashwin.t@fyle.in - Food / None - 2022-09-20 - C/2022/09/R/22 - https://staging.fyle.tech/app/admin/#/company_expenses?txnId=txCqLqsEnAjf&org_id=or79Cob97KSh'

    workspace = Workspace.objects.get(id=workspace_id)
    workspace.cluster_domain = ''
    workspace.save()

    for lineitem in expenses:
        category = lineitem.category if lineitem.category == lineitem.sub_category else '{0} / {1}'.format(
            lineitem.category, lineitem.sub_category)

        expense_purpose = get_memo_or_purpose(workspace_id, lineitem, category, workspace_general_settings, export_table=ExpenseReport)
        assert expense_purpose == 'ashwin.t@fyle.in - Food / None - 2022-09-20 - C/2022/09/R/22 - https://staging.fyle.tech/app/admin/#/company_expenses?txnId=txCqLqsEnAjf&org_id=or79Cob97KSh'


def test_get_memo_or_purpose_top_level(db):
    """
    Test get memo or purpose with is_top_level=True
    """
    workspace_id = 1

    expense_group = ExpenseGroup.objects.get(id=2)
    workspace_general_settings = Configuration.objects.get(workspace_id=workspace_id)

    # Set up top_level_memo_structure
    workspace_general_settings.top_level_memo_structure = ['employee_email', 'employee_name', 'claim_number']
    workspace_general_settings.save()

    expenses = expense_group.expenses.all()

    for lineitem in expenses:
        category = lineitem.category if lineitem.category == lineitem.sub_category else '{0} / {1}'.format(
            lineitem.category, lineitem.sub_category)

        # Test with is_top_level=True
        top_level_memo = get_memo_or_purpose(workspace_id, lineitem, category, workspace_general_settings, is_top_level=True, export_table=ExpenseReport)

        # Expected format: employee_email - employee_name - group_by
        # Since expense_group_settings.description has claim_number, group_by should be claim_number
        expected_memo = 'ashwin.t@fyle.in - C/2022/09/R/22'
        assert top_level_memo == expected_memo

    # Test with different top_level_memo_structure
    workspace_general_settings.top_level_memo_structure = ['employee_name', 'claim_number']
    workspace_general_settings.save()

    for lineitem in expenses:
        category = lineitem.category if lineitem.category == lineitem.sub_category else '{0} / {1}'.format(
            lineitem.category, lineitem.sub_category)

        top_level_memo = get_memo_or_purpose(workspace_id, lineitem, category, workspace_general_settings, is_top_level=True, export_table=ExpenseReport)

        # Expected format: employee_name - group_by
        expected_memo = 'C/2022/09/R/22'
        assert top_level_memo == expected_memo

    # Test with empty top_level_memo_structure (should fall back to regular memo_structure)
    workspace_general_settings.top_level_memo_structure = []
    workspace_general_settings.save()

    for lineitem in expenses:
        category = lineitem.category if lineitem.category == lineitem.sub_category else '{0} / {1}'.format(
            lineitem.category, lineitem.sub_category)

        top_level_memo = get_memo_or_purpose(workspace_id, lineitem, category, workspace_general_settings, is_top_level=False, export_table=ExpenseReport)

        # Should fall back to regular memo structure
        expected_memo = 'ashwin.t@fyle.in - Food / None - 2022-09-20 - C/2022/09/R/22 - https://staging.fyle.tech/app/admin/#/company_expenses?txnId=txCqLqsEnAjf&org_id=or79Cob97KSh'
        assert top_level_memo == expected_memo

    # Test when expense_group_settings has expense_number instead of claim_number
    expense_group = ExpenseGroup.objects.get(workspace_id=workspace_id, expenses__in=expenses)

    # Modify description to not have claim_number
    expense_group.description = {'expense_number': 'E/2022/09/T/22'}
    expense_group.save()

    workspace_general_settings.top_level_memo_structure = ['employee_email', 'expense_number']
    workspace_general_settings.save()

    for lineitem in expenses:
        category = lineitem.category if lineitem.category == lineitem.sub_category else '{0} / {1}'.format(
            lineitem.category, lineitem.sub_category)

        top_level_memo = get_memo_or_purpose(workspace_id, lineitem, category, workspace_general_settings, is_top_level=True, export_table=ExpenseReport)

        # Should use expense_number as group_by
        expected_memo = 'ashwin.t@fyle.in - E/2022/09/T/22'
        assert top_level_memo == expected_memo


def test_get_transaction_date(db):
    """
    Test get transaction date
    """
    expense_group = ExpenseGroup.objects.get(id=1)

    approved_at = {'spent_at': '2000-09-14'}
    expense_group.description.update(approved_at)

    transaction_date = get_transaction_date(expense_group).split('T')[0]
    assert transaction_date <= datetime.now().strftime('%Y-%m-%d')

    expense_group.description.pop('spent_at')

    approved_at = {'approved_at': '2000-09-14'}
    expense_group.description.update(approved_at)

    transaction_date = get_transaction_date(expense_group).split('T')[0]
    assert transaction_date <= datetime.now().strftime('%Y-%m-%d')

    verified_at = {'verified_at': '2000-09-14'}
    expense_group.description.pop('approved_at')
    expense_group.description.update(verified_at)

    transaction_date = get_transaction_date(expense_group).split('T')[0]
    assert transaction_date <= datetime.now().strftime('%Y-%m-%d')

    last_spent_at = {'last_spent_at': '2000-09-14'}
    expense_group.description.pop('verified_at')
    expense_group.description.update(last_spent_at)

    transaction_date = get_transaction_date(expense_group).split('T')[0]
    assert transaction_date <= datetime.now().strftime('%Y-%m-%d')


def test_get_location_id_or_none(mocker, db):
    """
    Test get location id or none
    """
    mocker.patch(
        'fyle_integrations_platform_connector.apis.ExpenseCustomFields.get_by_id',
        return_value={'options': ['samp'], 'updated_at': '2020-06-11T13:14:55.201598+00:00', 'is_mandatory': False}
    )
    mocker.patch(
        'fyle_integrations_platform_connector.apis.ExpenseCustomFields.post',
        return_value=[]
    )
    mocker.patch(
        'fyle_integrations_platform_connector.apis.ExpenseCustomFields.sync',
        return_value=None
    )
    mocker.patch(
        'fyle_integrations_platform_connector.apis.ExpenseCustomFields.list_all',
        return_value=[]
    )
    workspace_id = 1

    expense_group = ExpenseGroup.objects.get(id=1)
    expenses = expense_group.expenses.all()

    general_mapping = GeneralMapping.objects.get(workspace_id=workspace_id)

    mapping_setting = MappingSetting.objects.filter(
        workspace_id=expense_group.workspace_id,
        destination_field='PROJECT'
    ).first()

    mapping_setting.destination_field = 'LOCATION'
    mapping_setting.save()

    mapping = Mapping.objects.filter(
        source_type='PROJECT',
        workspace_id=expense_group.workspace_id
    ).first()

    for lineitem in expenses:
        mapping.destination_type = 'LOCATION'
        mapping.source = ExpenseAttribute.objects.get(value=lineitem.project)
        mapping.save()
        location_id = get_location_id_or_none(expense_group, lineitem, general_mapping)
        assert location_id == '10061'

    mapping_setting.source_field = 'TEAM_2_POSTMAN'
    mapping_setting.save()

    for lineitem in expenses:
        location_id = get_location_id_or_none(expense_group, lineitem, general_mapping)
        assert location_id == '600'

    mapping_setting.source_field = 'COST_CENTER'
    mapping_setting.save()
    for lineitem in expenses:
        location_id = get_location_id_or_none(expense_group, lineitem, general_mapping)
        assert location_id == '600'


def test_get_intacct_employee_object(db):
    """
    Test get intacct employee object
    """
    expense_group = ExpenseGroup.objects.get(id=1)

    default_employee_object = get_intacct_employee_object('email', expense_group)
    assert default_employee_object == 'ashwin.t@fyle.in'


def test_get_memo(db):
    """
    Test get memo
    """
    workspace_id = 1

    expense_group = ExpenseGroup.objects.get(id=1)
    expense_group.description.update({'settlement_id': 'setqwcKcC9q1k'})

    expense_group_settings: ExpenseGroupSettings = ExpenseGroupSettings.objects.get(
        workspace_id=expense_group.workspace_id
    )
    expense_group_settings.reimbursable_export_date_type = 'spent_at'
    expense_group_settings.save()

    get_memo(expense_group, ExportTable=Bill, workspace_id=workspace_id)

    expense_group = ExpenseGroup.objects.get(id=2)
    workspace_id = expense_group.workspace.id

    config = Configuration.objects.get(workspace_id=workspace_id)
    config.corporate_credit_card_expenses_object = 'CHARGE_CARD_TRANSACTION'
    config.save()

    expense_group.description['employee_email'] = 'abc@def.co'
    expense_group.save()

    memo = get_memo(expense_group, ExportTable=ChargeCardTransaction, workspace_id=workspace_id)
    assert memo == 'Corporate Card Expense by abc@def.co'

    ChargeCardTransaction.create_charge_card_transaction(expense_group)

    memo = get_memo(expense_group, ExportTable=ChargeCardTransaction, workspace_id=workspace_id)
    assert memo == 'Corporate Card Expense by abc@def.co - 1'

    for i in range(3):
        expense_group = ExpenseGroup.objects.get(id=i + 1)
        expense_group.description['employee_email'] = 'abc@def.co'
        expense_group.save()

        ChargeCardTransaction.create_charge_card_transaction(expense_group)

    memo = get_memo(expense_group, ExportTable=ChargeCardTransaction, workspace_id=workspace_id)
    assert memo == 'Corporate Card Expense by abc@def.co - 3'


def test_get_item_id_or_none(db, mocker):
    """
    Test get item id or none
    """
    workspace_id = 1

    general_mappings = GeneralMapping.objects.get(workspace_id=workspace_id)

    expense_group = ExpenseGroup.objects.get(id=1)

    expense = expense_group.expenses.first()

    general_mappings.default_item_id = None
    general_mappings.save()

    item_id = get_item_id_or_none(expense_group, expense, general_mappings)

    assert item_id == None

    general_mappings.default_item_id = '1234'
    general_mappings.save()

    item_id = get_item_id_or_none(expense_group, expense, general_mappings)

    assert item_id == general_mappings.default_item_id

    item_setting: MappingSetting = MappingSetting.objects.filter(workspace_id=workspace_id).first()
    item_setting.source_field = 'PROJECT'
    item_setting.destination_field = 'ITEM'
    item_setting.save()

    item_id = get_item_id_or_none(expense_group, expense, general_mappings)

    assert item_id == general_mappings.default_item_id

    expense_attribute = ExpenseAttribute.objects.filter(
        attribute_type = 'PROJECT',
        value = 'Aaron Abbott'
    ).first()

    mapping = Mapping.objects.first()
    mapping.destination_type = 'ITEM'
    mapping.source_type = 'PROJECT'
    mapping.source = expense_attribute
    mapping.workspace_id = general_mappings.workspace
    mapping.save()

    source_value = expense.project

    mapping = Mapping.objects.filter(
        source_type=item_setting.source_field,
        destination_type='ITEM',
        source__value=source_value,
        workspace_id=expense_group.workspace_id
    ).first()

    item_id = get_item_id_or_none(expense_group, expense, general_mappings)

    assert item_id == mapping.destination.destination_id

    item_setting: MappingSetting = MappingSetting.objects.filter(workspace_id=workspace_id).first()
    item_setting.source_field = 'COST_CENTER'
    item_setting.destination_field = 'ITEM'
    item_setting.save()

    expense_attribute = ExpenseAttribute.objects.filter(
        attribute_type = 'COST_CENTER'
    ).first()

    mapping = Mapping.objects.first()
    mapping.destination_type = 'ITEM'
    mapping.source_type = 'COST_CENTER'
    mapping.source = expense_attribute
    mapping.workspace_id = general_mappings.workspace
    mapping.save()

    expense.cost_center = expense_attribute.value
    expense.save()

    source_value = expense.cost_center

    mapping = Mapping.objects.filter(
        source_type=item_setting.source_field,
        destination_type='ITEM',
        source__value=source_value,
        workspace_id=expense_group.workspace_id
    ).first()

    item_id = get_item_id_or_none(expense_group, expense, general_mappings)

    assert item_id == mapping.destination.destination_id

    item_setting: MappingSetting = MappingSetting.objects.filter(workspace_id=workspace_id).first()
    item_setting.source_field = 'EMPLOYEE'
    item_setting.destination_field = 'ITEM'
    item_setting.save()

    expense_attribute = ExpenseAttribute.objects.first()
    expense_attribute.attribute_type = 'EMPLOYEE'
    expense_attribute.display_name = 'Employee'
    expense_attribute.value = 'Los'
    expense_attribute.save()

    mapping = Mapping.objects.first()
    mapping.destination_type = 'ITEM'
    mapping.source_type = 'EMPLOYEE'
    mapping.source = expense_attribute
    mapping.workspace_id = general_mappings.workspace
    mapping.save()

    expense.custom_properties[expense_attribute.display_name] = expense_attribute.value
    expense.save()

    source_value = expense.custom_properties.get(expense_attribute.display_name, None)

    mapping = Mapping.objects.filter(
        source_type=item_setting.source_field,
        destination_type='ITEM',
        source__value=source_value,
        workspace_id=expense_group.workspace_id
    ).first()

    item_id = get_item_id_or_none(expense_group, expense, general_mappings)

    assert item_id == mapping.destination.destination_id


def test_get_ccc_account_id(db, mocker):
    """
    Test get ccc account id
    """
    workspace_id = 1

    configuration = Configuration.objects.get(workspace_id=workspace_id)
    configuration.corporate_credit_card_expenses_object == 'CHARGE_CARD_TRANSACTION'
    configuration.save()

    general_mappings = GeneralMapping.objects.get(workspace_id=workspace_id)

    expense_group = ExpenseGroup.objects.get(id=1)

    expense = expense_group.expenses.first()
    expense.corporate_card_id = 900
    expense.save()

    expense_attribute = ExpenseAttribute.objects.first()
    expense_attribute.source_id = expense.corporate_card_id
    expense_attribute.save()

    mapping = Mapping.objects.first()
    mapping.source_type = 'CORPORATE_CARD'
    mapping.destination_type = 'CHARGE_CARD_NUMBER'
    mapping.source = expense_attribute
    mapping.workspace_id = general_mappings.workspace
    mapping.save()

    cct_id = get_ccc_account_id(general_mappings, expense, expense_group.description)

    assert cct_id == mapping.destination.destination_id

    mapping.source_type = 'COST_CENTER'
    mapping.destination_type = 'COST_CENTER'
    mapping.save()

    expense_attribute.value = expense_group.description.get('employee_email')

    destination_mapping = DestinationAttribute.objects.first()
    destination_mapping.destination_id = 12345
    destination_mapping.save()

    employee_mapping = EmployeeMapping.objects.first()
    employee_mapping.workspace_id = general_mappings.workspace
    employee_mapping.source_employee = expense_attribute
    employee_mapping.destination_card_account = destination_mapping
    employee_mapping.save()
    employee_mapping: EmployeeMapping = EmployeeMapping.objects.filter(
        source_employee__value=expense_group.description.get('employee_email'),
        workspace_id=general_mappings.workspace
    ).first()

    cct_id = get_ccc_account_id(general_mappings, expense, expense_group.description)

    assert cct_id == employee_mapping.destination_card_account.destination_id

    expense.corporate_card_id = None
    expense.save()

    employee_mapping.destination_card_account = None
    employee_mapping.save()

    cct_id = get_ccc_account_id(general_mappings, expense, expense_group.description)

    assert cct_id == general_mappings.default_charge_card_id


def test_get_cost_type_id_or_none(db, create_expense_group_expense, create_cost_type, create_dependent_field_setting):
    """
    Test get cost type id or none
    """
    expense_group, expense = create_expense_group_expense
    cost_type_id = get_cost_type_id_or_none(expense_group, expense, create_dependent_field_setting, 'pro1', 'task1')

    assert cost_type_id == 'cost1'


def test_get_task_id_or_none(db, create_expense_group_expense, create_cost_type, create_dependent_field_setting):
    """
    Test get task id or none
    """
    expense_group, expense = create_expense_group_expense
    task_id = get_task_id_or_none(expense_group, expense, create_dependent_field_setting, 'pro1')

    assert task_id == 'task1'


def test_cost_type_bulk_create_or_update(db, create_cost_type, create_dependent_field_setting):
    """
    Test cost type bulk create or update
    """
    cost_types = [
        {
            'RECORDNO': '2342341',
            'PROJECTKEY': 'pro1234',
            'PROJECTID': 'pro1234',
            'PROJECTNAME': 'pro1234',
            'TASKKEY': 'task1234',
            'TASKID': 'task1234',
            'TASKNAME': 'task2341',
            'COSTTYPEID': 'cost2341',
            'NAME': 'cost12342',
            'STATUS': 'Active'
        },
        {
            'RECORDNO': '34234',
            'PROJECTKEY': 34,
            'PROJECTID': 'pro1',
            'PROJECTNAME': 'proUpdated',
            'TASKKEY': 34,
            'TASKNAME': 'task1',
            'STATUS': 'ACTIVE',
            'COSTTYPEID': 'cost1',
            'NAME': 'costUpdated',
            'TASKID': 'task1'
        }
    ]
    existing_cost_type = CostType.objects.get(record_number='34234')
    assert existing_cost_type.name == 'cost'
    assert existing_cost_type.project_name == 'pro'

    CostType.bulk_create_or_update(cost_types, 1)

    assert CostType.objects.filter(record_number='2342341').exists()
    # We would not update only the status and nothing else
    assert CostType.objects.get(record_number='34234').name == 'cost'


def test_get_allocation_or_none(db, mocker):
    """
    Test get allocation or none
    """
    workspace_id = 1
    general_mappings = GeneralMapping.objects.get(workspace_id=workspace_id)

    expense_group = ExpenseGroup.objects.get(id=1)

    expense = expense_group.expenses.first()

    allocation_id, _ = get_allocation_id_or_none(expense_group=expense_group, lineitem=expense)

    assert allocation_id == None

    allocation_setting: MappingSetting = MappingSetting.objects.filter(workspace_id=workspace_id).first()
    allocation_setting.source_field = 'PROJECT'
    allocation_setting.destination_field = 'ALLOCATION'
    allocation_setting.save()

    expense_attribute = ExpenseAttribute.objects.filter(
        attribute_type = 'PROJECT',
        value = 'Aaron Abbott'
    ).first()

    destination_attribute = DestinationAttribute.objects.create(
        attribute_type='ALLOCATION',
        workspace_id=workspace_id,
        display_name = 'allocation',
        value = 'RENT',
        destination_id = '1',
        active = True,
        detail = {'LOCATIONID':'100'}
    )

    mapping = Mapping.objects.first()
    mapping.destination_type = 'ALLOCATION'
    mapping.source_type = 'PROJECT'
    mapping.destination = destination_attribute
    mapping.source = expense_attribute
    mapping.workspace_id = general_mappings.workspace
    mapping.save()

    source_value = expense.project

    mapping = Mapping.objects.filter(
        source_type=allocation_setting.source_field,
        destination_type='ALLOCATION',
        source__value=source_value,
        workspace_id=expense_group.workspace_id
    ).first()

    allocation_id, _ = get_allocation_id_or_none(expense_group, expense)

    assert allocation_id == mapping.destination.value


def test_bill_with_allocation(db, mocker):
    """
    Test bill with allocation
    """
    workspace_id = 1

    expense_group = ExpenseGroup.objects.get(id=1)
    workspace_general_settings = Configuration.objects.get(workspace_id=workspace_id)

    general_mappings = GeneralMapping.objects.get(workspace_id=workspace_id)
    general_mappings.use_intacct_employee_locations = True
    general_mappings.use_intacct_employee_departments = True
    general_mappings.save()

    allocation_setting: MappingSetting = MappingSetting.objects.filter(workspace_id=workspace_id).first()
    allocation_setting.source_field = 'PROJECT'
    allocation_setting.destination_field = 'ALLOCATION'
    allocation_setting.save()

    expense_attribute = ExpenseAttribute.objects.filter(
        attribute_type = 'PROJECT',
        value = 'Aaron Abbott'
    ).first()

    destination_attribute = DestinationAttribute.objects.create(
        attribute_type='ALLOCATION',
        workspace_id=workspace_id,
        display_name = 'allocation',
        value = 'RENT',
        destination_id = '1',
        active = True,
        detail = {'LOCATIONID':'600', 'CLASSID': '600', 'DEPARTMENTID': '300'}
    )

    mapping = Mapping.objects.first()
    mapping.destination_type = 'ALLOCATION'
    mapping.source_type = 'PROJECT'
    mapping.destination = destination_attribute
    mapping.source = expense_attribute
    mapping.workspace_id = general_mappings.workspace
    mapping.save()

    bill = Bill.create_bill(expense_group)
    bill_lineitems = BillLineitem.create_bill_lineitems(expense_group, workspace_general_settings)

    for bill_lineitem in bill_lineitems:
        assert bill_lineitem.location_id is None
        assert bill_lineitem.class_id is None
        assert bill_lineitem.department_id is None
        assert bill_lineitem.item_id == '1012'
        assert bill_lineitem.amount == 21.0
        assert bill_lineitem.billable == None
        assert bill_lineitem.allocation_id == 'RENT'

    assert bill.currency == 'USD'
    assert bill.transaction_date.split('T')[0] == datetime.now().strftime('%Y-%m-%d')
    assert bill.vendor_id == 'Ashwin'


def test_bill_with_allocation_and_user_dimensions(db, mocker, create_expense_group_for_allocation):
    """
    Test bill with allocation and user dimensions
    """
    workspace_id = 1

    expense_group, expense = create_expense_group_for_allocation

    workspace_general_settings = Configuration.objects.get(workspace_id=workspace_id)

    general_mappings = GeneralMapping.objects.get(workspace_id=workspace_id)
    general_mappings.use_intacct_employee_locations = True
    general_mappings.use_intacct_employee_departments = True
    general_mappings.save()

    mapping_setting = MappingSetting.objects.filter(
        workspace_id=expense_group.workspace_id,
        destination_field='TAX_CODE'
    ).first()

    expense_attribute = ExpenseAttribute.objects.filter(
        attribute_type = 'COST_CENTER',
        value = 'Izio',
        workspace_id=1
    ).first()

    destination_attribute = DestinationAttribute.objects.create(
        attribute_type='ALLOCATION',
        workspace_id=workspace_id,
        display_name = 'allocation',
        value = 'RENT',
        destination_id = '1',
        active = True,
        detail = {'GLDIMPROJECT': '2024'}
    )

    mapping_setting.source_field = 'COST_CENTER'
    mapping_setting.destination_field = 'ALLOCATION'
    mapping_setting.save()

    mapping = Mapping.objects.filter(
        source_type='TAX_GROUP',
        workspace_id=expense_group.workspace_id
    ).first()

    mapping.destination_type = 'ALLOCATION'
    mapping.source_type = 'COST_CENTER'
    mapping.destination = destination_attribute
    mapping.source = expense_attribute
    mapping.save()

    mapping_setting = MappingSetting.objects.filter(
        workspace_id=expense_group.workspace_id,
        destination_field='PROJECT'
    ).first()

    mapping_setting.source_field = 'PROJECT'
    mapping_setting.destination_field = 'CLASS'
    mapping_setting.save()

    mapping = Mapping.objects.filter(
        source_type='PROJECT',
        workspace_id=expense_group.workspace_id
    ).first()

    mapping.destination_type = 'CLASS'
    mapping.source = ExpenseAttribute.objects.get(value=expense.project)
    mapping.save()

    location_id = get_user_defined_dimension_object(expense_group, expense)
    assert location_id == [{'GLDIMPROJECT': '10061'}]

    _ = Bill.create_bill(expense_group)
    bill_lineitems = BillLineitem.create_bill_lineitems(expense_group, workspace_general_settings)

    for bill_lineitem in bill_lineitems:
        assert bill_lineitem.user_defined_dimensions == []
        assert bill_lineitem.project_id == '10061'
        assert bill_lineitem.location_id == '600'
        assert bill_lineitem.class_id == '10061'
        assert bill_lineitem.department_id == '300'
        assert bill_lineitem.customer_id == '10061'
        assert bill_lineitem.item_id == '1012'
        assert bill_lineitem.allocation_id == 'RENT'


def test_post_bill_with_vendor_mapping(mocker, db):
    """
    Test create_bill success with vendor mapping
    """
    expense_group = ExpenseGroup.objects.get(id=1)
    expense_group.fund_source = 'CCC'
    expense_group.save()
    expenses = expense_group.expenses.all()

    expenses.update(
        fund_source='CCC',
        corporate_card_id='baccjpfvrtsPg9'
    )

    vendor = DestinationAttribute.objects.create(
        value='abcd',
        destination_id='ABCD',
        attribute_type='VENDOR',
        display_name='Vendor',
        workspace_id=1,
        active=True,
        detail={
            'email': 'vendor123@fyle.in'
        }
    )

    corporate_card = ExpenseAttribute.objects.create(
        attribute_type='CORPORATE_CARD',
        value='American Express - 61662',
        display_name='Corporate Card',
        source_id='baccjpfvrtsPg9',
        workspace_id=1,
        active=True
    )

    _ = Mapping.objects.create(
        workspace_id=1,
        source_id=corporate_card.id,
        destination_id=vendor.id,
        source_type='CORPORATE_CARD',
        destination_type='VENDOR',
    )

    bill = Bill.create_bill(expense_group)
    assert bill.vendor_id == 'ABCD'


def test_post_bill_with_no_vendor_mapping(mocker, db):
    """
    Test create_bill success with no corporate card vendor mapping
    """
    expense_group = ExpenseGroup.objects.get(id=1)
    expense_group.fund_source = 'CCC'
    expense_group.save()
    expenses = expense_group.expenses.all()

    expenses.update(
        fund_source='CCC',
        corporate_card_id='baccjpfvrtsPg9'
    )

    bill = Bill.create_bill(expense_group)
    general_mappings = GeneralMapping.objects.get(workspace_id=1)
    assert bill.vendor_id == general_mappings.default_ccc_vendor_id


def test_get_active_sage_intacct_credentials(mocker):
    """
    Test get active sage intacct credentials
    """
    mock_cred = mocker.Mock()
    mock_get = mocker.patch('apps.workspaces.models.SageIntacctCredential.objects.get', return_value=mock_cred)
    result = SageIntacctCredential.get_active_sage_intacct_credentials(123)
    mock_get.assert_called_once_with(workspace_id=123, is_expired=False)
    assert result == mock_cred


def test_sage_intacct_attributes_count_model(db):
    """
    Test sage intacct attributes count model
    """
    workspace_id = 1
    workspace = Workspace.objects.get(id=workspace_id)
    SageIntacctAttributesCount.objects.filter(workspace_id=workspace_id).delete()
    count_record = SageIntacctAttributesCount.objects.create(workspace=workspace)
    assert count_record.accounts_count == 0
    assert count_record.vendors_count == 0
    SageIntacctAttributesCount.update_attribute_count(workspace_id=workspace_id, attribute_type='accounts', count=2500)
    count_record.refresh_from_db()
    assert count_record.accounts_count == 2500
    SageIntacctAttributesCount.update_attribute_count(workspace_id=workspace_id, attribute_type='vendors', count=5000)
    count_record.refresh_from_db()
    assert count_record.vendors_count == 5000
    SageIntacctAttributesCount.update_attribute_count(workspace_id=workspace_id, attribute_type='accounts', count=3000)
    count_record.refresh_from_db()
    assert count_record.accounts_count == 3000<|MERGE_RESOLUTION|>--- conflicted
+++ resolved
@@ -17,10 +17,7 @@
     ExpenseReportLineitem,
     JournalEntry,
     JournalEntryLineitem,
-<<<<<<< HEAD
-=======
     SageIntacctAttributesCount,
->>>>>>> 8543ea37
     SageIntacctReimbursement,
     SageIntacctReimbursementLineitem,
     get_allocation_id_or_none,
