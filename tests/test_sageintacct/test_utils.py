import ast
import json
import pytest
import logging
from unittest import mock
from sageintacctsdk.exceptions import WrongParamsError
from fyle_accounting_mappings.models import DestinationAttribute, ExpenseAttribute
from apps.sage_intacct.utils import SageIntacctConnector, SageIntacctCredential, Configuration, Workspace
from apps.mappings.models import GeneralMapping
from .fixtures import data
from tests.helper import dict_compare_keys

logger = logging.getLogger(__name__)


@pytest.mark.django_db
def test_sync_employees(mocker, db):
    workspace_id = 1

    mocker.patch(
        'sageintacctsdk.apis.Employees.get_all',
        return_value=data['get_employees']
    )
    sage_intacct_credentials = SageIntacctCredential.objects.get(workspace_id=workspace_id)

    sage_intacct_connection = SageIntacctConnector(
        credentials_object=sage_intacct_credentials,
        workspace_id=workspace_id
    )
    employee_count = DestinationAttribute.objects.filter(workspace_id=workspace_id, attribute_type='EMPLOYEE').count()
    assert employee_count == 55

    sage_intacct_connection.sync_employees()

    new_employee_count = DestinationAttribute.objects.filter(workspace_id=workspace_id, attribute_type='EMPLOYEE').count()
    assert new_employee_count == 55


def test_post_vendor(mocker, db):
    workspace_id = 1

    mocker.patch(
        'sageintacctsdk.apis.Vendors.get',
        return_value=data['get_vendors']
    )
    mocker.patch(
        'sageintacctsdk.apis.Vendors.post',
        return_value=data['post_vendors']
    )
    intacct_credentials = SageIntacctCredential.objects.get(workspace_id=workspace_id)
    sage_intacct_connection = SageIntacctConnector(credentials_object=intacct_credentials, workspace_id=workspace_id)

    vendor = sage_intacct_connection.get_or_create_vendor(vendor_name='test Sharma',email='test@fyle.in', create=True)

    assert vendor.value == 'test Sharma'


def test_sync_vendors(mocker, db):
    workspace_id = 1

    mocker.patch(
        'sageintacctsdk.apis.Vendors.get_all',
        return_value=data['get_vendors']
    )
    intacct_credentials = SageIntacctCredential.objects.get(workspace_id=workspace_id)
    sage_intacct_connection = SageIntacctConnector(credentials_object=intacct_credentials, workspace_id=workspace_id)

    vendor_count = DestinationAttribute.objects.filter(workspace_id=workspace_id, attribute_type='VENDOR').count()
    assert vendor_count == 68

    sage_intacct_connection.sync_vendors()

    new_vendor_count = DestinationAttribute.objects.filter(workspace_id=workspace_id, attribute_type='VENDOR').count()
    assert new_vendor_count == 68


def test_sync_departments(mocker, db):
    workspace_id = 1

    mocker.patch(
        'sageintacctsdk.apis.Departments.get_all',
        return_value=data['get_departments']
    )
    intacct_credentials = SageIntacctCredential.objects.get(workspace_id=workspace_id)
    sage_intacct_connection = SageIntacctConnector(credentials_object=intacct_credentials, workspace_id=workspace_id)

    department_count = DestinationAttribute.objects.filter(workspace_id=workspace_id, attribute_type='DEPARTMENT').count()
    assert department_count == 5

    sage_intacct_connection.sync_departments()

    new_department_count = DestinationAttribute.objects.filter(workspace_id=workspace_id, attribute_type='DEPARTMENT').count()
    assert new_department_count == 5


def test_sync_expense_types(mocker, db):
    workspace_id = 1

    mocker.patch(
        'sageintacctsdk.apis.ExpenseTypes.get_all',
        return_value=data['get_expense_types']
    )
    intacct_credentials = SageIntacctCredential.objects.get(workspace_id=workspace_id)
    sage_intacct_connection = SageIntacctConnector(credentials_object=intacct_credentials, workspace_id=workspace_id)

    expense_type_count = DestinationAttribute.objects.filter(workspace_id=workspace_id, attribute_type='EXPENSE_TYPE').count()
    assert expense_type_count == 8

    sage_intacct_connection.sync_expense_types()

    new_expense_type_count = DestinationAttribute.objects.filter(workspace_id=workspace_id, attribute_type='EXPENSE_TYPE').count()
    assert new_expense_type_count == 8


def test_sync_charge_card_accounts(mocker, db):
    workspace_id = 1

    mocker.patch(
        'sageintacctsdk.apis.ChargeCardAccounts.get_by_query',
        return_value=data['get_charge_card_accounts']
    )
    intacct_credentials = SageIntacctCredential.objects.get(workspace_id=workspace_id)
    sage_intacct_connection = SageIntacctConnector(credentials_object=intacct_credentials, workspace_id=workspace_id)

    charge_card_account_count = DestinationAttribute.objects.filter(workspace_id=workspace_id, attribute_type='CHARGE_CARD_NUMBER').count()
    assert charge_card_account_count == 5

    sage_intacct_connection.sync_charge_card_accounts()

    new_charge_card_account_count = DestinationAttribute.objects.filter(workspace_id=workspace_id, attribute_type='CHARGE_CARD_NUMBER').count()
    assert new_charge_card_account_count == 5


def test_sync_payment_accounts(mocker, db):
    workspace_id = 1

    mocker.patch(
        'sageintacctsdk.apis.CheckingAccounts.get_all',
        return_value=data['get_payment_accounts']
    )
    intacct_credentials = SageIntacctCredential.objects.get(workspace_id=workspace_id)
    sage_intacct_connection = SageIntacctConnector(credentials_object=intacct_credentials, workspace_id=workspace_id)

    payment_account_count = DestinationAttribute.objects.filter(workspace_id=workspace_id, attribute_type='PAYMENT_ACCOUNT').count()
    assert payment_account_count == 7

    sage_intacct_connection.sync_payment_accounts()

    new_payment_account_count = DestinationAttribute.objects.filter(workspace_id=workspace_id, attribute_type='PAYMENT_ACCOUNT').count()
    assert new_payment_account_count == 7


def test_sync_projects(mocker, db):
    workspace_id = 1

    mocker.patch(
        'sageintacctsdk.apis.Projects.get_all',
        return_value=data['get_projects']
    )
    mocker.patch(
        'sageintacctsdk.apis.Projects.count',
        return_value=5
    )
    intacct_credentials = SageIntacctCredential.objects.get(workspace_id=workspace_id)
    sage_intacct_connection = SageIntacctConnector(credentials_object=intacct_credentials, workspace_id=workspace_id)

    project_count = DestinationAttribute.objects.filter(workspace_id=workspace_id, attribute_type='PROJECT').count()
    assert project_count == 16

    sage_intacct_connection.sync_projects()

    new_project_count = DestinationAttribute.objects.filter(workspace_id=workspace_id, attribute_type='PROJECT').count()
    assert new_project_count == 16


def test_sync_items(mocker, db):
    workspace_id = 1

    mocker.patch(
        'sageintacctsdk.apis.Items.get_all',
        return_value=data['get_items']
    )

    mocker.patch(
        'sageintacctsdk.apis.Items.count',
        return_value=5
    )

    intacct_credentials = SageIntacctCredential.objects.get(workspace_id=workspace_id)
    sage_intacct_connection = SageIntacctConnector(credentials_object=intacct_credentials, workspace_id=workspace_id)

    item_count = DestinationAttribute.objects.filter(workspace_id=workspace_id, attribute_type='ITEM').count()
    assert item_count == 8

    sage_intacct_connection.sync_items()

    new_item_count = DestinationAttribute.objects.filter(workspace_id=workspace_id, attribute_type='ITEM').count()
    assert new_item_count == 8


def test_sync_locations(mocker, db):
    workspace_id = 1

    mocker.patch(
        'sageintacctsdk.apis.Locations.get_all',
        return_value=data['get_locations']
    )
    intacct_credentials = SageIntacctCredential.objects.get(workspace_id=workspace_id)
    sage_intacct_connection = SageIntacctConnector(credentials_object=intacct_credentials, workspace_id=workspace_id)

    location_count = DestinationAttribute.objects.filter(workspace_id=workspace_id, attribute_type='LOCATION').count()
    assert location_count == 2

    sage_intacct_connection.sync_locations()

    new_location_count = DestinationAttribute.objects.filter(workspace_id=workspace_id, attribute_type='LOCATION').count()
    assert new_location_count == 2


def test_sync_location_entities(mocker, db):
    workspace_id = 1

    mocker.patch(
        'sageintacctsdk.apis.LocationEntities.get_all',
        return_value=data['get_location_entities']
    )
    intacct_credentials = SageIntacctCredential.objects.get(workspace_id=workspace_id)
    sage_intacct_connection = SageIntacctConnector(credentials_object=intacct_credentials, workspace_id=workspace_id)

    location_entitie_count = DestinationAttribute.objects.filter(workspace_id=workspace_id, attribute_type='LOCATION_ENTITY').count()
    assert location_entitie_count == 10

    sage_intacct_connection.sync_location_entities()

    new_location_entitie_count = DestinationAttribute.objects.filter(workspace_id=workspace_id, attribute_type='LOCATION_ENTITY').count()
    assert new_location_entitie_count == 10


def test_sync_expense_payment_types(mocker, db):
    workspace_id = 1

    mocker.patch(
        'sageintacctsdk.apis.ExpensePaymentTypes.get_all',
        return_value=data['get_expense_payment_types']
    )
    intacct_credentials = SageIntacctCredential.objects.get(workspace_id=workspace_id)
    sage_intacct_connection = SageIntacctConnector(credentials_object=intacct_credentials, workspace_id=workspace_id)

    expense_payment_type_count = DestinationAttribute.objects.filter(workspace_id=workspace_id, attribute_type='EXPENSE_PAYMENT_TYPE').count()
    assert expense_payment_type_count == 1

    sage_intacct_connection.sync_expense_payment_types()

    new_expense_payment_type_count = DestinationAttribute.objects.filter(workspace_id=workspace_id, attribute_type='EXPENSE_PAYMENT_TYPE').count()
    assert new_expense_payment_type_count == 1


def test_sync_user_defined_dimensions(mocker, db):
    workspace_id = 1

    mocker.patch(
        'sageintacctsdk.apis.Dimensions.get_all',
        return_value=data['get_user_defined_dimensions']
    )
    mocker.patch(
        'sageintacctsdk.apis.DimensionValues.get_all',
        return_value=data['get_dimension_value']
    )
    intacct_credentials = SageIntacctCredential.objects.get(workspace_id=workspace_id)
    sage_intacct_connection = SageIntacctConnector(credentials_object=intacct_credentials, workspace_id=workspace_id)

    user_defined_dimension_count = DestinationAttribute.objects.filter(workspace_id=workspace_id, attribute_type='PLACE').count()
    assert user_defined_dimension_count == 0

    sage_intacct_connection.sync_user_defined_dimensions()

    new_user_defined_dimension_count = DestinationAttribute.objects.filter(workspace_id=workspace_id, attribute_type='PLACE').count()
    assert new_user_defined_dimension_count == 2


def test_construct_bill(create_bill, db):
    workspace_id = 1

    intacct_credentials = SageIntacctCredential.objects.get(workspace_id=workspace_id)
    sage_intacct_connection = SageIntacctConnector(credentials_object=intacct_credentials, workspace_id=workspace_id)

    bill, bill_lineitems = create_bill
    bill_lineitems[0].user_defined_dimensions = [{'CLASS': 'sample'}]

    bill_lineitems[0].amount = -abs(bill_lineitems[0].amount)
    bill_object = sage_intacct_connection._SageIntacctConnector__construct_bill(bill=bill,bill_lineitems=bill_lineitems)

    assert dict_compare_keys(bill_object, data['bill_payload']) == [], 'construct bill_payload entry api return diffs in keys'

    bill_lineitems[0].amount = abs(bill_lineitems[0].amount)
    bill_object = sage_intacct_connection._SageIntacctConnector__construct_bill(bill=bill,bill_lineitems=bill_lineitems)

    assert dict_compare_keys(bill_object, data['bill_payload']) == [], 'construct bill_payload entry api return diffs in keys'


def test_construct_expense_report(create_expense_report, db):
    workspace_id = 1

    intacct_credentials = SageIntacctCredential.objects.get(workspace_id=workspace_id)
    sage_intacct_connection = SageIntacctConnector(credentials_object=intacct_credentials, workspace_id=workspace_id)

    expense_report,expense_report_lineitems = create_expense_report
    expense_report_lineitems[0].user_defined_dimensions = [{'CLASS': 'sample'}]
    expense_report_object = sage_intacct_connection._SageIntacctConnector__construct_expense_report(expense_report=expense_report, expense_report_lineitems=expense_report_lineitems)

    assert dict_compare_keys(expense_report_object, data['expense_report_payload']) == [], 'construct expense_report_payload entry api return diffs in keys'


def test_construct_charge_card_transaction(create_charge_card_transaction, db):
    workspace_id = 1

    intacct_credentials = SageIntacctCredential.objects.get(workspace_id=workspace_id)
    sage_intacct_connection = SageIntacctConnector(credentials_object=intacct_credentials, workspace_id=workspace_id)

    charge_card_transaction,charge_card_transaction_lineitems = create_charge_card_transaction
    charge_card_transaction_lineitems[0].user_defined_dimensions = [{'CLASS': 'sample'}, {'USERDIM1': 'C000013'}]
    charge_card_transaction_object = sage_intacct_connection._SageIntacctConnector__construct_charge_card_transaction(charge_card_transaction=charge_card_transaction, charge_card_transaction_lineitems=charge_card_transaction_lineitems)

    assert dict_compare_keys(charge_card_transaction_object, data['charge_card_transaction_payload']) == [], 'construct credit_card_purchase_payload entry api return diffs in keys'


def test_construct_journal_entry(create_journal_entry, db):
    workspace_id = 1

    intacct_credentials = SageIntacctCredential.objects.get(workspace_id=workspace_id)
    sage_intacct_connection = SageIntacctConnector(credentials_object=intacct_credentials, workspace_id=workspace_id)

    general_settings = Configuration.objects.filter(workspace_id=workspace_id).first()
    general_settings.import_tax_codes = True
    general_settings.save()

    general_mappings = GeneralMapping.objects.filter(workspace_id=workspace_id).first()
    general_mappings.default_tax_code_id = 4
    general_mappings.save()

    journal_entry,journal_entry_lineitems = create_journal_entry
    journal_entry_lineitems[0].user_defined_dimensions = [{'CLASS': 'sample'}]

    journal_entry_lineitems[0].amount = -abs(journal_entry_lineitems[0].amount)
    journal_entry_object = sage_intacct_connection._SageIntacctConnector__construct_journal_entry(journal_entry=journal_entry, journal_entry_lineitems=journal_entry_lineitems)

    assert dict_compare_keys(journal_entry_object, data['journal_entry_payload_refund']) == [], 'construct journal entry api return diffs in keys'

    journal_entry_lineitems[0].amount = abs(journal_entry_lineitems[0].amount)
    journal_entry_object = sage_intacct_connection._SageIntacctConnector__construct_journal_entry(journal_entry=journal_entry, journal_entry_lineitems=journal_entry_lineitems)

    assert dict_compare_keys(journal_entry_object, data['journal_entry_payload']) == [], 'construct journal entry api return diffs in keys'

    journal_entry_lineitems[0].amount = abs(journal_entry_lineitems[0].amount)
    journal_entry_object = sage_intacct_connection._SageIntacctConnector__construct_journal_entry(journal_entry=journal_entry, journal_entry_lineitems=journal_entry_lineitems)

    assert dict_compare_keys(journal_entry_object, data['journal_entry_re_payload']) == [], 'construct journal entry api return diffs in keys'

def test_construct_sage_intacct_reimbursement(create_sage_intacct_reimbursement, db):
    workspace_id = 1

    intacct_credentials = SageIntacctCredential.objects.get(workspace_id=workspace_id)
    sage_intacct_connection = SageIntacctConnector(credentials_object=intacct_credentials, workspace_id=workspace_id)

    sage_intacct_reimbursement,sage_intacct_reimbursement_lineitems = create_sage_intacct_reimbursement
    sage_intacct_reimbursement_object = sage_intacct_connection._SageIntacctConnector__construct_sage_intacct_reimbursement(reimbursement=sage_intacct_reimbursement,reimbursement_lineitems=sage_intacct_reimbursement_lineitems)

    assert dict_compare_keys(sage_intacct_reimbursement_object, data['sage_intacct_reimbursement_payload']) == [], 'construct expense api return diffs in keys'


def test_construct_ap_payment(create_ap_payment, db):
    workspace_id = 1

    intacct_credentials = SageIntacctCredential.objects.get(workspace_id=workspace_id)
    sage_intacct_connection = SageIntacctConnector(credentials_object=intacct_credentials, workspace_id=workspace_id)

    ap_payment,ap_payment_lineitems = create_ap_payment
    ap_payment_object = sage_intacct_connection._SageIntacctConnector__construct_ap_payment(ap_payment=ap_payment,ap_payment_lineitems=ap_payment_lineitems)

    assert dict_compare_keys(ap_payment_object, data['ap_payment_payload']) == [], 'construct ap_payment api return diffs in keys'


def test_get_bill(mocker, db):
    workspace_id = 1

    mocker.patch(
        'sageintacctsdk.apis.Bills.get',
        return_value=data['get_bill']
    )
    intacct_credentials = SageIntacctCredential.objects.get(workspace_id=workspace_id)
    sage_intacct_connection = SageIntacctConnector(credentials_object=intacct_credentials, workspace_id=workspace_id)

    bill = sage_intacct_connection.get_bill(1, ['RECORD_URL'])

    assert dict_compare_keys(bill, data['get_bill']) == []


def test_get_tax_solution_id_or_none(mocker, db, create_expense_report):
    workspace_id = 1

    intacct_credentials = SageIntacctCredential.objects.get(workspace_id=workspace_id)
    sage_intacct_connection = SageIntacctConnector(credentials_object=intacct_credentials, workspace_id=workspace_id)
    
    expense_report, expense_report_lineitems = create_expense_report
    tax_solution_id = sage_intacct_connection.get_tax_solution_id_or_none(expense_report_lineitems)
    assert tax_solution_id == 'Australia - GST'

    expense_report_lineitems[0].tax_code = 'No Input VAT'
    tax_solution_id = sage_intacct_connection.get_tax_solution_id_or_none(expense_report_lineitems)
    assert tax_solution_id == 'South Africa - VAT'

    general_mappings = GeneralMapping.objects.get(workspace_id=workspace_id)
    general_mappings.location_entity_id = 20600
    general_mappings.save()

    tax_solution_id = sage_intacct_connection.get_tax_solution_id_or_none(expense_report_lineitems)
    assert tax_solution_id == None


def test_get_tax_exclusive_amount(db):
    workspace_id = 1

    intacct_credentials = SageIntacctCredential.objects.get(workspace_id=workspace_id)
    sage_intacct_connection = SageIntacctConnector(credentials_object=intacct_credentials, workspace_id=workspace_id)
    tax_exclusive_amount, tax_amount = sage_intacct_connection.get_tax_exclusive_amount(100, 4)
    
    assert tax_exclusive_amount == 100.0


def test_sync_tax_details(mocker, db):
    workspace_id = 1

    mocker.patch(
        'sageintacctsdk.apis.TaxDetails.get_all',
        return_value=data['get_tax_details']
    )
    intacct_credentials = SageIntacctCredential.objects.get(workspace_id=workspace_id)
    sage_intacct_connection = SageIntacctConnector(credentials_object=intacct_credentials, workspace_id=workspace_id)

    tax_code_count = DestinationAttribute.objects.filter(workspace_id=workspace_id, attribute_type='TAX_CODE').count()
    assert tax_code_count == 0

    sage_intacct_connection.sync_tax_details()

    new_tax_code_count = DestinationAttribute.objects.filter(workspace_id=workspace_id, attribute_type='TAX_CODE').count()
    assert new_tax_code_count == 0


def tests_sync_accounts(mocker, db):
    workspace_id = 1

    mocker.patch(
        'sageintacctsdk.apis.Accounts.get_all',
        return_value=data['get_accounts']
    )

    intacct_credentials = SageIntacctCredential.objects.get(workspace_id=workspace_id)
    sage_intacct_connection = SageIntacctConnector(credentials_object=intacct_credentials, workspace_id=workspace_id)

    account_count = DestinationAttribute.objects.filter(workspace_id=workspace_id, attribute_type='ACCOUNT').count()
    assert account_count == 170

    sage_intacct_connection.sync_accounts()

    new_account_count = DestinationAttribute.objects.filter(workspace_id=workspace_id, attribute_type='ACCOUNT').count()
    assert new_account_count == 170


def test_sync_classes(mocker, db):
    workspace_id = 1

    mocker.patch(
        'sageintacctsdk.apis.Classes.get_all',
        return_value=data['get_classes']
    )

    mocker.patch(
        'sageintacctsdk.apis.Classes.count',
        return_value=5
    )

    intacct_credentials = SageIntacctCredential.objects.get(workspace_id=workspace_id)
    sage_intacct_connection = SageIntacctConnector(credentials_object=intacct_credentials, workspace_id=workspace_id)

    class_count = DestinationAttribute.objects.filter(workspace_id=workspace_id, attribute_type='CLASS').count()
    assert class_count == 6

    sage_intacct_connection.sync_classes()

    new_class_count = DestinationAttribute.objects.filter(workspace_id=workspace_id, attribute_type='CLASS').count()
    assert new_class_count == 6


def test_sync_customers(mocker, db):
    workspace_id = 1

    mocker.patch(
        'sageintacctsdk.apis.Customers.count',
        return_value=5
    )
    mocker.patch(
        'sageintacctsdk.apis.Customers.get_all',
        return_value=data['get_customers']
    )
    intacct_credentials = SageIntacctCredential.objects.get(workspace_id=workspace_id)
    sage_intacct_connection = SageIntacctConnector(credentials_object=intacct_credentials, workspace_id=workspace_id)

    customer_count = DestinationAttribute.objects.filter(workspace_id=workspace_id, attribute_type='CUSTOMER').count()
    assert customer_count == 526

    sage_intacct_connection.sync_customers()

    new_customer_count = DestinationAttribute.objects.filter(workspace_id=workspace_id, attribute_type='CUSTOMER').count()
    assert new_customer_count == 526


def test_post_bill_exception(mocker, db, create_bill):
    mocker.patch(
        'sageintacctsdk.apis.Bills.post',
        return_value=data['bill_response']
    )
    workspace_id = 1

    intacct_credentials = SageIntacctCredential.objects.get(workspace_id=workspace_id)
    sage_intacct_connection = SageIntacctConnector(credentials_object=intacct_credentials, workspace_id=workspace_id)

    bill, bill_lineitems = create_bill

    workspace_general_setting = Configuration.objects.get(workspace_id=workspace_id)
    workspace_general_setting.change_accounting_period = True
    workspace_general_setting.save()

    with mock.patch('sageintacctsdk.apis.Bills.post') as mock_call:
        mock_call.return_value = data['bill_response']
        mock_call.side_effect = [WrongParamsError(
            msg={
                'Message': 'Invalid parametrs'
            }, response={
                'error': [{'code': 400, 'Message': 'Invalid parametrs', 'Detail': 'Invalid parametrs', 'description': '', 'description2': 'Date must be on or after', 'correction': ''}],
                'type': 'Invalid_params'
            }), None]
        sage_intacct_connection.post_bill(bill, bill_lineitems)


def test_post_sage_intacct_reimbursement_exception(mocker, db, create_sage_intacct_reimbursement):
    mocker.patch(
        'sageintacctsdk.apis.Reimbursements.post',
        return_value=data['reimbursements']
    )
    workspace_id = 1

    intacct_credentials = SageIntacctCredential.objects.get(workspace_id=workspace_id)
    sage_intacct_connection = SageIntacctConnector(credentials_object=intacct_credentials, workspace_id=workspace_id)

    sage_intacct_reimbursement, sage_intacct_reimbursement_lineitems = create_sage_intacct_reimbursement

    sage_intacct_connection.post_sage_intacct_reimbursement(sage_intacct_reimbursement, sage_intacct_reimbursement_lineitems)


def test_post_expense_report_exception(mocker, db, create_expense_report):
    mocker.patch(
        'sageintacctsdk.apis.ExpenseReports.post',
        return_value=data['expense_report_post_response']
    )
    workspace_id = 1

    intacct_credentials = SageIntacctCredential.objects.get(workspace_id=workspace_id)
    sage_intacct_connection = SageIntacctConnector(credentials_object=intacct_credentials, workspace_id=workspace_id)

    expense_report, expense_report_lineitems = create_expense_report

    workspace_general_setting = Configuration.objects.get(workspace_id=workspace_id)
    workspace_general_setting.change_accounting_period = True
    workspace_general_setting.save()

    try:
        with mock.patch('sageintacctsdk.apis.ExpenseReports.post') as mock_call:
            mock_call.side_effect = [WrongParamsError(
            msg={
                'Message': 'Invalid parametrs'
            }, response={
                'error': [{'code': 400, 'Message': 'Invalid parametrs', 'Detail': 'Invalid parametrs', 'description': '', 'description2': 'Date must be on or after', 'correction': ''}],
                'type': 'Invalid_params'
            }), None]
            sage_intacct_connection.post_expense_report(expense_report, expense_report_lineitems)
    except:
        logger.info("Account period error")


def test_post_charge_card_transaction_exception(mocker, db, create_charge_card_transaction):
    mocker.patch(
        'sageintacctsdk.apis.ChargeCardTransactions.post',
        return_value=data['credit_card_response']
    )
    workspace_id = 1

    intacct_credentials = SageIntacctCredential.objects.get(workspace_id=workspace_id)
    sage_intacct_connection = SageIntacctConnector(credentials_object=intacct_credentials, workspace_id=workspace_id)

    charge_card_transaction, charge_card_transaction_lineitems = create_charge_card_transaction

    workspace_general_setting = Configuration.objects.get(workspace_id=workspace_id)
    workspace_general_setting.change_accounting_period = True
    workspace_general_setting.save()

    try:
        with mock.patch('sageintacctsdk.apis.ChargeCardTransactions.post') as mock_call:
            mock_call.side_effect = [WrongParamsError(
            msg={
                'Message': 'Invalid parametrs'
            }, response={
                'error': [{'code': 400, 'Message': 'Invalid parametrs', 'Detail': 'Invalid parametrs', 'description': '', 'description2': 'Date must be on or after', 'correction': ''}],
                'type': 'Invalid_params'
            }), None]
            sage_intacct_connection.post_charge_card_transaction(charge_card_transaction, charge_card_transaction_lineitems)
    except:
        logger.info("Account period error")


def test_post_journal_entry_exception(mocker, db, create_journal_entry):
    mocker.patch(
        'sageintacctsdk.apis.JournalEntries.post',
        return_value=data['journal_entry_response']
    )
    workspace_id = 1

    intacct_credentials = SageIntacctCredential.objects.get(workspace_id=workspace_id)
    sage_intacct_connection = SageIntacctConnector(credentials_object=intacct_credentials, workspace_id=workspace_id)

    journal_entry, journal_entry_lineitems = create_journal_entry

    workspace_general_setting = Configuration.objects.get(workspace_id=workspace_id)
    workspace_general_setting.change_accounting_period = True
    workspace_general_setting.save()

    try:
        with mock.patch('sageintacctsdk.apis.JournalEntries.post') as mock_call:
            mock_call.side_effect = [WrongParamsError(
            msg={
                'Message': 'Invalid parametrs'
            }, response={
                'error': [{'code': 400, 'Message': 'Invalid parametrs', 'Detail': 'Invalid parametrs', 'description': '', 'description2': 'Date must be on or after', 'correction': ''}],
                'type': 'Invalid_params'
            }), None]
            sage_intacct_connection.post_journal_entry(journal_entry, journal_entry_lineitems)
    except:
        logger.info("Account period error")


def test_post_ap_payment(mocker, db, create_ap_payment):
    mocker.patch(
        'sageintacctsdk.apis.APPayments.post',
        return_value=data['reimbursements']
    )
    workspace_id = 1

    intacct_credentials = SageIntacctCredential.objects.get(workspace_id=workspace_id)
    sage_intacct_connection = SageIntacctConnector(credentials_object=intacct_credentials, workspace_id=workspace_id)

    ap_payment, ap_payment_lineitems = create_ap_payment

    sage_intacct_connection.post_ap_payment(ap_payment, ap_payment_lineitems)


def test_post_attachments(mocker, db):
    workspace_id = 1

    mocker.patch(
        'sageintacctsdk.apis.Attachments.post',
        return_value={'status': 'success', 'key': '3032'}
    )

    intacct_credentials = SageIntacctCredential.objects.get(workspace_id=workspace_id)
    sage_intacct_connection = SageIntacctConnector(credentials_object=intacct_credentials, workspace_id=workspace_id)

    supdoc_id = sage_intacct_connection.post_attachments([{'download_url': 'sdfghj', 'name': 'ert.sdf.sdf', 'id': 'dfgh'}], 'asd')

    assert supdoc_id == 'asd'

def test_get_expense_link(mocker, db, create_journal_entry):
    workspace_id = 1

    workspace = Workspace.objects.get(id=workspace_id)
    workspace.cluster_domain = ''
    workspace.save()

    journal_entry, journal_entry_lineitems = create_journal_entry

    intacct_credentials = SageIntacctCredential.objects.get(workspace_id=workspace_id)
    sage_intacct_connection = SageIntacctConnector(credentials_object=intacct_credentials, workspace_id=workspace_id)

    expense_link = sage_intacct_connection.get_expense_link(journal_entry_lineitems[0])
    assert expense_link == 'None/app/admin/#/enterprise/view_expense/txCqLqsEnAjf?org_id=or79Cob97KSh'


def test_get_or_create_vendor(mocker, db):
    workspace_id = 1
    mocker.patch(
        'sageintacctsdk.apis.Vendors.get',
        return_value={'vendor': data['get_vendors'], '@totalcount': 2}
    )
    mocker.patch(
        'sageintacctsdk.apis.Vendors.post',
        return_value=data['post_vendors']
    )

    employee_count = DestinationAttribute.objects.filter(workspace_id=workspace_id, attribute_type='VENDOR').count()
    assert employee_count == 68

    intacct_credentials = SageIntacctCredential.objects.get(workspace_id=workspace_id)
    sage_intacct_connection = SageIntacctConnector(credentials_object=intacct_credentials, workspace_id=workspace_id)

    sage_intacct_connection.get_or_create_vendor('Ashwin', 'ashwin.t@fyle.in', False)

    new_employee_count = DestinationAttribute.objects.filter(workspace_id=workspace_id, attribute_type='VENDOR').count()
    assert new_employee_count == 68

    new_vendor = DestinationAttribute.objects.create(
        attribute_type='VENDOR',
        active=True,
        workspace_id=workspace_id,
        value='Already existing vendor in DB',
        destination_id='summaaaaaaa'
    )

    vendor = sage_intacct_connection.get_or_create_vendor('Already existing vendor in DB', 'ashwin.t@fyle.in', False)

    assert vendor.id == new_vendor.id
    assert vendor.value == 'Already existing vendor in DB'

    mocker.patch(
        'sageintacctsdk.apis.Vendors.get',
        return_value={'VENDOR': data['get_vendors'], '@totalcount': 2}
    )

    vendor = sage_intacct_connection.get_or_create_vendor('Non existing vendor in DB', 'ashwin.t@fyle.in', False)

    assert vendor.value == 'Ashwin'


def test_get_or_create_employee(mocker, db):
    workspace_id = 1
    mocker.patch(
        'sageintacctsdk.apis.Employees.get',
        return_value={'employee': data['get_employees'], '@totalcount': 2}
    )
    mocker.patch(
        'sageintacctsdk.apis.Employees.post',
        return_value={'data': {'employee': data['get_employees'][0]}}
    )

    employee_count = DestinationAttribute.objects.filter(workspace_id=workspace_id, attribute_type='EMPLOYEE').count()
    assert employee_count == 55

    intacct_credentials = SageIntacctCredential.objects.get(workspace_id=workspace_id)
    sage_intacct_connection = SageIntacctConnector(credentials_object=intacct_credentials, workspace_id=workspace_id)

    employee = ExpenseAttribute.objects.filter(value='ashwin.t@fyle.in').first()
    sage_intacct_connection.get_or_create_employee(employee)

    new_employee_count = DestinationAttribute.objects.filter(workspace_id=workspace_id, attribute_type='EMPLOYEE').count()
    assert new_employee_count == 55


<<<<<<< HEAD
def test_sync_allocations(mocker, db):
    workspace_id = 1

    def mock_allocation_entry_generator(field, value):
        for allocation_entry_list in data['allocation_entries']:
            if allocation_entry_list and allocation_entry_list[0]['ALLOCATIONID'] == value:
                yield allocation_entry_list
    
    def mock_allocations_generator(field, value):
        yield data['allocations']
    
    mocker.patch(
        'sageintacctsdk.apis.AllocationEntry.get_all_generator',
        side_effect=mock_allocation_entry_generator
    )

    mocker.patch(
        'sageintacctsdk.apis.Allocations.get_all_generator',
        side_effect = mock_allocations_generator
    )

    intacct_credentials = SageIntacctCredential.objects.get(workspace_id=workspace_id)
    sage_intacct_connection = SageIntacctConnector(credentials_object=intacct_credentials, workspace_id=workspace_id)

    sage_intacct_connection.sync_allocations()

    allocation_attributes = DestinationAttribute.objects.filter(workspace_id=workspace_id, attribute_type='ALLOCATION')

    assert allocation_attributes.count() == 2
    
    for allocation_attribute in allocation_attributes:
        if allocation_attribute.value == 'RENT':
            assert set(allocation_attribute.detail.keys()) == {'LOCATIONID'}
        else:
            assert set(allocation_attribute.detail.keys()) == {'LOCATIONID', 'GLDIMWHAT_IS_NILESH_PANT'}

            
=======
>>>>>>> de6b8a01
def test_sanitize_vendor_name(db):
    workspace_id = 1
    sage_intacct_credentials = SageIntacctCredential.objects.get(workspace_id=workspace_id)

    sage_intacct_connection = SageIntacctConnector(
        credentials_object=sage_intacct_credentials,
        workspace_id=workspace_id
    )

    # Test case 1: Vendor name with special characters
    vendor_name = "ABC@123"
    expected_output = "ABC123"
    assert sage_intacct_connection.sanitize_vendor_name(vendor_name) == expected_output

    # Test case 2: Vendor name without any special characters
    vendor_name = "VendorName"
    expected_output = "VendorName"
    assert sage_intacct_connection.sanitize_vendor_name(vendor_name) == expected_output

    # Test case 3: Vendor name with multiple special characters
    vendor_name = "Vendor@Name!123"
    expected_output = "VendorName123"
    assert sage_intacct_connection.sanitize_vendor_name(vendor_name) == expected_output

    # Test case 4: Vendor name with special characters and spaces
    vendor_name = "Vendor Name @ 123"
    expected_output = "Vendor Name 123"
    assert sage_intacct_connection.sanitize_vendor_name(vendor_name) == expected_output

    # Test case 5: Vendor name with special characters and numbers
    vendor_name = "Vendor@123"
    expected_output = "Vendor123"
    assert sage_intacct_connection.sanitize_vendor_name(vendor_name) == expected_output

    # Test case 6: Vendor name with special characters and uppercase letters
    vendor_name = "Vendor@ABC~!@#$%^&*()_+=|"
    expected_output = "VendorABC"
    assert sage_intacct_connection.sanitize_vendor_name(vendor_name) == expected_output

    # Test case 7: Vendor name None
    vendor_name = None
    expected_output = None
    assert sage_intacct_connection.sanitize_vendor_name(vendor_name) == expected_output

    # Test case 8: Vendor name with only special characters
    vendor_name = "@#$%^&*()"
    expected_output = None
    assert sage_intacct_connection.sanitize_vendor_name(vendor_name) == expected_output

    # Test case 9: Vendor name with spaces only
    vendor_name = "     "
    expected_output = None
    assert sage_intacct_connection.sanitize_vendor_name(vendor_name) == expected_output

    # Test case 10: Vendor name with leading and trailing special characters
    vendor_name = "@VendorName@"
    expected_output = "VendorName"
    assert sage_intacct_connection.sanitize_vendor_name(vendor_name) == expected_output

    # Test case 11: Vendor name that is an empty string
    vendor_name = ""
    expected_output = None
    assert sage_intacct_connection.sanitize_vendor_name(vendor_name) == expected_output

    # Test case 12: Vendor name with tabs and newlines
    vendor_name = "Vendor\tName\n123"
    expected_output = "Vendor Name 123"
    assert sage_intacct_connection.sanitize_vendor_name(vendor_name) == expected_output<|MERGE_RESOLUTION|>--- conflicted
+++ resolved
@@ -761,8 +761,77 @@
     new_employee_count = DestinationAttribute.objects.filter(workspace_id=workspace_id, attribute_type='EMPLOYEE').count()
     assert new_employee_count == 55
 
-
-<<<<<<< HEAD
+            
+def test_sanitize_vendor_name(db):
+    workspace_id = 1
+    sage_intacct_credentials = SageIntacctCredential.objects.get(workspace_id=workspace_id)
+
+    sage_intacct_connection = SageIntacctConnector(
+        credentials_object=sage_intacct_credentials,
+        workspace_id=workspace_id
+    )
+
+    # Test case 1: Vendor name with special characters
+    vendor_name = "ABC@123"
+    expected_output = "ABC123"
+    assert sage_intacct_connection.sanitize_vendor_name(vendor_name) == expected_output
+
+    # Test case 2: Vendor name without any special characters
+    vendor_name = "VendorName"
+    expected_output = "VendorName"
+    assert sage_intacct_connection.sanitize_vendor_name(vendor_name) == expected_output
+
+    # Test case 3: Vendor name with multiple special characters
+    vendor_name = "Vendor@Name!123"
+    expected_output = "VendorName123"
+    assert sage_intacct_connection.sanitize_vendor_name(vendor_name) == expected_output
+
+    # Test case 4: Vendor name with special characters and spaces
+    vendor_name = "Vendor Name @ 123"
+    expected_output = "Vendor Name 123"
+    assert sage_intacct_connection.sanitize_vendor_name(vendor_name) == expected_output
+
+    # Test case 5: Vendor name with special characters and numbers
+    vendor_name = "Vendor@123"
+    expected_output = "Vendor123"
+    assert sage_intacct_connection.sanitize_vendor_name(vendor_name) == expected_output
+
+    # Test case 6: Vendor name with special characters and uppercase letters
+    vendor_name = "Vendor@ABC~!@#$%^&*()_+=|"
+    expected_output = "VendorABC"
+    assert sage_intacct_connection.sanitize_vendor_name(vendor_name) == expected_output
+
+    # Test case 7: Vendor name None
+    vendor_name = None
+    expected_output = None
+    assert sage_intacct_connection.sanitize_vendor_name(vendor_name) == expected_output
+
+    # Test case 8: Vendor name with only special characters
+    vendor_name = "@#$%^&*()"
+    expected_output = None
+    assert sage_intacct_connection.sanitize_vendor_name(vendor_name) == expected_output
+
+    # Test case 9: Vendor name with spaces only
+    vendor_name = "     "
+    expected_output = None
+    assert sage_intacct_connection.sanitize_vendor_name(vendor_name) == expected_output
+
+    # Test case 10: Vendor name with leading and trailing special characters
+    vendor_name = "@VendorName@"
+    expected_output = "VendorName"
+    assert sage_intacct_connection.sanitize_vendor_name(vendor_name) == expected_output
+
+    # Test case 11: Vendor name that is an empty string
+    vendor_name = ""
+    expected_output = None
+    assert sage_intacct_connection.sanitize_vendor_name(vendor_name) == expected_output
+
+    # Test case 12: Vendor name with tabs and newlines
+    vendor_name = "Vendor\tName\n123"
+    expected_output = "Vendor Name 123"
+    assert sage_intacct_connection.sanitize_vendor_name(vendor_name) == expected_output
+
+
 def test_sync_allocations(mocker, db):
     workspace_id = 1
 
@@ -770,10 +839,10 @@
         for allocation_entry_list in data['allocation_entries']:
             if allocation_entry_list and allocation_entry_list[0]['ALLOCATIONID'] == value:
                 yield allocation_entry_list
-    
+
     def mock_allocations_generator(field, value):
         yield data['allocations']
-    
+ 
     mocker.patch(
         'sageintacctsdk.apis.AllocationEntry.get_all_generator',
         side_effect=mock_allocation_entry_generator
@@ -792,81 +861,9 @@
     allocation_attributes = DestinationAttribute.objects.filter(workspace_id=workspace_id, attribute_type='ALLOCATION')
 
     assert allocation_attributes.count() == 2
-    
+  
     for allocation_attribute in allocation_attributes:
         if allocation_attribute.value == 'RENT':
             assert set(allocation_attribute.detail.keys()) == {'LOCATIONID'}
         else:
-            assert set(allocation_attribute.detail.keys()) == {'LOCATIONID', 'GLDIMWHAT_IS_NILESH_PANT'}
-
-            
-=======
->>>>>>> de6b8a01
-def test_sanitize_vendor_name(db):
-    workspace_id = 1
-    sage_intacct_credentials = SageIntacctCredential.objects.get(workspace_id=workspace_id)
-
-    sage_intacct_connection = SageIntacctConnector(
-        credentials_object=sage_intacct_credentials,
-        workspace_id=workspace_id
-    )
-
-    # Test case 1: Vendor name with special characters
-    vendor_name = "ABC@123"
-    expected_output = "ABC123"
-    assert sage_intacct_connection.sanitize_vendor_name(vendor_name) == expected_output
-
-    # Test case 2: Vendor name without any special characters
-    vendor_name = "VendorName"
-    expected_output = "VendorName"
-    assert sage_intacct_connection.sanitize_vendor_name(vendor_name) == expected_output
-
-    # Test case 3: Vendor name with multiple special characters
-    vendor_name = "Vendor@Name!123"
-    expected_output = "VendorName123"
-    assert sage_intacct_connection.sanitize_vendor_name(vendor_name) == expected_output
-
-    # Test case 4: Vendor name with special characters and spaces
-    vendor_name = "Vendor Name @ 123"
-    expected_output = "Vendor Name 123"
-    assert sage_intacct_connection.sanitize_vendor_name(vendor_name) == expected_output
-
-    # Test case 5: Vendor name with special characters and numbers
-    vendor_name = "Vendor@123"
-    expected_output = "Vendor123"
-    assert sage_intacct_connection.sanitize_vendor_name(vendor_name) == expected_output
-
-    # Test case 6: Vendor name with special characters and uppercase letters
-    vendor_name = "Vendor@ABC~!@#$%^&*()_+=|"
-    expected_output = "VendorABC"
-    assert sage_intacct_connection.sanitize_vendor_name(vendor_name) == expected_output
-
-    # Test case 7: Vendor name None
-    vendor_name = None
-    expected_output = None
-    assert sage_intacct_connection.sanitize_vendor_name(vendor_name) == expected_output
-
-    # Test case 8: Vendor name with only special characters
-    vendor_name = "@#$%^&*()"
-    expected_output = None
-    assert sage_intacct_connection.sanitize_vendor_name(vendor_name) == expected_output
-
-    # Test case 9: Vendor name with spaces only
-    vendor_name = "     "
-    expected_output = None
-    assert sage_intacct_connection.sanitize_vendor_name(vendor_name) == expected_output
-
-    # Test case 10: Vendor name with leading and trailing special characters
-    vendor_name = "@VendorName@"
-    expected_output = "VendorName"
-    assert sage_intacct_connection.sanitize_vendor_name(vendor_name) == expected_output
-
-    # Test case 11: Vendor name that is an empty string
-    vendor_name = ""
-    expected_output = None
-    assert sage_intacct_connection.sanitize_vendor_name(vendor_name) == expected_output
-
-    # Test case 12: Vendor name with tabs and newlines
-    vendor_name = "Vendor\tName\n123"
-    expected_output = "Vendor Name 123"
-    assert sage_intacct_connection.sanitize_vendor_name(vendor_name) == expected_output+            assert set(allocation_attribute.detail.keys()) == {'LOCATIONID', 'GLDIMWHAT_IS_NILESH_PANT'}