--- conflicted
+++ resolved
@@ -279,15 +279,10 @@
 
         for employee in employees:
             detail = {
-<<<<<<< HEAD
-                'email': employee['PERSONALINFO.EMAIL1'] if employee['PERSONALINFO.EMAIL1'] else None,
-                'full_name': employee['PERSONALINFO.PRINTAS'] if employee['PERSONALINFO.PRINTAS'] else None,
+                'email': employee['CONTACT.EMAIL1'] if employee['CONTACT.EMAIL1'] else None,
+                'full_name': employee['CONTACT.PRINTAS'] if employee['CONTACT.PRINTAS'] else None,
                 'location_id': employee['LOCATIONID'] if employee['LOCATIONID'] else None,
                 'department_id': employee['DEPARTMENTID'] if employee['DEPARTMENTID'] else None
-=======
-                'email': employee['CONTACT.EMAIL1'] if employee['CONTACT.EMAIL1'] else None,
-                'full_name': employee['CONTACT.PRINTAS'] if employee['CONTACT.PRINTAS'] else None,
->>>>>>> d430f7bb
             }
 
             employee_attributes.append({
