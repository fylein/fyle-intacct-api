--- conflicted
+++ resolved
@@ -63,11 +63,7 @@
             })
 
             
-<<<<<<< HEAD
             account_attributes['ccc_account'].append({
-=======
-            account_attributes.append({
->>>>>>> 4139da46
                 'attribute_type': 'CCC_ACCOUNT',
                 'active': True if account['STATUS'] == 'active' else None,
                 'display_name': 'Credit Card Account',
@@ -427,14 +423,10 @@
         """
         vendors = self.connection.vendors.get_all()
 
-<<<<<<< HEAD
         vendor_attributes = {
             'vendor': [],
             'charge_card_number': []
         }
-=======
-        vendor_attributes = []
->>>>>>> 4139da46
 
         for vendor in vendors:
             detail = {
@@ -448,19 +440,14 @@
                 'detail': detail
             })
 
-<<<<<<< HEAD
             
             vendor_attributes['charge_card_number'].append({
-=======
-            vendor_attributes.append({
->>>>>>> 4139da46
                 'attribute_type': 'CHARGE_CARD_NUMBER',
                 'display_name': 'Charge Card Account',
                 'value': vendor['NAME'],
                 'destination_id': vendor['VENDORID'],
                 'detail': detail
             })
-<<<<<<< HEAD
         
         for attribute_type, vendor_attribute in vendor_attributes.items():
             if vendor_attribute:
@@ -468,8 +455,6 @@
                     vendor_attribute, attribute_type.upper(), self.workspace_id, True)
 
         return []
-=======
->>>>>>> 4139da46
 
     def post_vendor(self, vendor_name: str, email: str = None):
         """
