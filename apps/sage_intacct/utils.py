--- conflicted
+++ resolved
@@ -112,15 +112,10 @@
         """
         Get accounts
         """
-<<<<<<< HEAD
 
         fields = ['TITLE', 'ACCOUNTNO', 'ACCOUNTTYPE']
         latest_updated_at= self.get_latest_sync(workspace_id=self.workspace_id, attribute_type='ACCOUNT')
         account_generator = self.connection.accounts.get_all_generator(field='STATUS', value='active', fields=fields, updated_at=latest_updated_at-timedelta(hours=1) if latest_updated_at else None)
-=======
-        accounts = self.connection.accounts.get_all()
-        is_account_import_enabled = self.is_import_enabled('ACCOUNT', self.workspace_id)
->>>>>>> 5fb7c92e
 
         account_attributes = {
             'account': [],
@@ -184,7 +179,6 @@
         """
         Get departments
         """
-<<<<<<< HEAD
         fields = ['TITLE', 'DEPARTMENTID']
         latest_updated_at= self.get_latest_sync(workspace_id=self.workspace_id, attribute_type='DEPARTMENT')
         department_generator = self.connection.departments.get_all_generator(field='STATUS', value='active', fields=fields, updated_at=latest_updated_at-timedelta(hours=1) if latest_updated_at else None)
@@ -200,22 +194,6 @@
                     'destination_id': department['DEPARTMENTID'],
                     'active': True
                 })
-=======
-        departments = self.connection.departments.get_all(field='STATUS', value='active')
-        is_import_enabled = self.is_import_enabled('DEPARTMENT', self.workspace_id)
-
-        department_attributes = []
-
-        for department in departments:
-            department_attributes.append({
-                'attribute_type': 'DEPARTMENT',
-                'display_name': 'department',
-                'value': department['TITLE'],
-                'destination_id': department['DEPARTMENTID'],
-                'code': department['DEPARTMENTID'],
-                'active': True
-            })
->>>>>>> 5fb7c92e
 
         DestinationAttribute.bulk_create_or_update_destination_attributes(
             department_attributes,
@@ -232,16 +210,11 @@
         """
         Get expense types
         """
-<<<<<<< HEAD
 
         fields = ['DESCRIPTION', 'ACCOUNTLABEL', 'GLACCOUNTNO', 'GLACCOUNTTITLE', 'STATUS']
         latest_updated_at= self.get_latest_sync(workspace_id=self.workspace_id, attribute_type='EXPENSE_TYPE')
 
         expense_type_generator = self.connection.expense_types.get_all_generator(field='STATUS', value='active', fields=fields, updated_at=latest_updated_at-timedelta(hours=1) if latest_updated_at else None)
-=======
-        is_expense_type_import_enabled = self.is_import_enabled('EXPENSE_TYPE', self.workspace_id)
-        expense_types = self.connection.expense_types.get_all()
->>>>>>> 5fb7c92e
 
         expense_types_attributes = []
         destination_attributes = DestinationAttribute.objects.filter(workspace_id=self.workspace_id,
@@ -255,7 +228,6 @@
                 'code': destination_attribute['code']
             }
 
-<<<<<<< HEAD
         print('syncing expense types')
         for expense_types in expense_type_generator:
             print(expense_types)
@@ -274,24 +246,6 @@
                     })
                     if expense_type['ACCOUNTLABEL'] in disabled_fields_map:
                         disabled_fields_map.pop(expense_type['ACCOUNTLABEL'])
-=======
-        for expense_type in expense_types:
-            if expense_type['STATUS'] == 'active':
-                expense_types_attributes.append({
-                    'attribute_type': 'EXPENSE_TYPE',
-                    'display_name': 'Expense Types',
-                    'value': unidecode.unidecode(u'{0}'.format(expense_type['DESCRIPTION'].replace('/', '-'))),
-                    'destination_id': expense_type['ACCOUNTLABEL'],
-                    'active': True,
-                    'detail': {
-                        'gl_account_no': expense_type['GLACCOUNTNO'],
-                        'gl_account_title': expense_type['GLACCOUNTTITLE']
-                    },
-                    'code': expense_type['ACCOUNTLABEL']
-                })
-                if expense_type['ACCOUNTLABEL'] in disabled_fields_map:
-                    disabled_fields_map.pop(expense_type['ACCOUNTLABEL'])
->>>>>>> 5fb7c92e
         
         # For setting active to False
         # During the initial run we only pull in the active ones.
@@ -398,14 +352,9 @@
 
         projects_count = self.connection.projects.count()
         if projects_count < SYNC_UPPER_LIMIT['projects']:
-<<<<<<< HEAD
             fields = ['CUSTOMERID', 'CUSTOMERNAME', 'NAME', 'PROJECTID', 'STATUS']
             latest_updated_at= self.get_latest_sync(workspace_id=self.workspace_id, attribute_type='PROJECT')
             project_generator = self.connection.projects.get_all_generator(field='STATUS', value='active', fields=fields, updated_at=latest_updated_at-timedelta(hours=1) if latest_updated_at else None)
-=======
-            is_project_import_enabled = self.is_import_enabled('PROJECT', self.workspace_id)
-            projects = self.connection.projects.get_all()
->>>>>>> 5fb7c92e
 
             project_attributes = []
             destination_attributes = DestinationAttribute.objects.filter(workspace_id=self.workspace_id,
@@ -427,7 +376,6 @@
                             'customer_name': project['CUSTOMERNAME']
                         }
 
-<<<<<<< HEAD
                         project_attributes.append({
                             'attribute_type': 'PROJECT',
                             'display_name': 'project',
@@ -438,19 +386,6 @@
                         })
                         if project['PROJECTID'] in disabled_fields_map:
                             disabled_fields_map.pop(project['PROJECTID'])
-=======
-                    project_attributes.append({
-                        'attribute_type': 'PROJECT',
-                        'display_name': 'project',
-                        'value': project['NAME'],
-                        'destination_id': project['PROJECTID'],
-                        'active': True,
-                        'detail': detail,
-                        'code': project['PROJECTID']
-                    })
-                    if project['PROJECTID'] in disabled_fields_map:
-                        disabled_fields_map.pop(project['PROJECTID'])
->>>>>>> 5fb7c92e
 
             # For setting active to False
             # During the initial run we only pull in the active ones.
