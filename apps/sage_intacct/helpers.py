import logging
from datetime import datetime, timezone

from django.utils.module_loading import import_string

from apps.fyle.models import DependentFieldSetting
from apps.workspaces.models import (
    Workspace,
    Configuration,
    SageIntacctCredential
)
from apps.sage_intacct.queue import (
    schedule_ap_payment_creation,
    schedule_fyle_reimbursements_sync,
    schedule_sage_intacct_objects_status_sync,
    schedule_sage_intacct_reimbursement_creation,
)

logger = logging.getLogger(__name__)
logger.level = logging.INFO


def schedule_payment_sync(configuration: Configuration) -> None:
    """
    Schedule Payment Sync
    :param configuration: Workspace Configuration Instance
    :return: None
    """
    schedule_sage_intacct_objects_status_sync(
        sync_sage_intacct_to_fyle_payments=configuration.sync_sage_intacct_to_fyle_payments,
        workspace_id=configuration.workspace_id
    )

    schedule_fyle_reimbursements_sync(
        sync_sage_intacct_to_fyle_payments=configuration.sync_sage_intacct_to_fyle_payments,
        workspace_id=configuration.workspace_id
    )

    schedule_ap_payment_creation(
        configuration=configuration,
        workspace_id=configuration.workspace_id
    )

    schedule_sage_intacct_reimbursement_creation(
        configuration=configuration,
        workspace_id=configuration.workspace_id
    )


def check_interval_and_sync_dimension(workspace_id: int, **kwargs) -> bool:
    """
    Check sync interval and sync dimensions
    :param workspace_id: Workspace ID
    :param kwargs: Keyword Arguments
    :return: Boolean
    """
    workspace = Workspace.objects.get(pk=workspace_id)
    try:
        sage_intacct_credentials = SageIntacctCredential.get_active_sage_intacct_credentials(workspace_id)

        if workspace.destination_synced_at:
            time_interval = datetime.now(timezone.utc) - workspace.source_synced_at

        if workspace.destination_synced_at is None or time_interval.days > 0:
            sync_dimensions(sage_intacct_credentials, workspace.id)
            workspace.destination_synced_at = datetime.now()
            workspace.save(update_fields=['destination_synced_at'])
    except SageIntacctCredential.DoesNotExist:
        logger.info('Sage Intacct credentials does not exist workspace_id - %s', workspace_id)


def is_dependent_field_import_enabled(workspace_id: int) -> bool:
    """
    Check if dependent field import is enabled
    :param workspace_id: Workspace ID
    :return: Boolean
    """
    return DependentFieldSetting.objects.filter(workspace_id=workspace_id).exists()


def sync_dimensions(si_credentials: SageIntacctCredential, workspace_id: int, dimensions: list = []) -> None:
    """
    Sync Dimensions
    :param si_credentials: Sage Intacct Credentials
    :param workspace_id: Workspace ID
    :param dimensions: Dimensions List
    :return: None
    """
    sage_intacct_connection = import_string(
        'apps.sage_intacct.utils.SageIntacctConnector'
    )(si_credentials, workspace_id)

    update_timestamp = False
    if not dimensions:
        dimensions = [
            'locations', 'customers', 'departments', 'tax_details', 'projects',
            'expense_payment_types', 'classes', 'charge_card_accounts','payment_accounts',
            'vendors', 'employees', 'accounts', 'expense_types', 'items', 'user_defined_dimensions', 'allocations'
        ]
        update_timestamp = True

    for dimension in dimensions:
        try:
            sync = getattr(sage_intacct_connection, 'sync_{}'.format(dimension))
            sync()
        except Exception as exception:
            logger.info(exception)

    if update_timestamp:
        # Update destination_synced_at to current time only when full refresh happens
        workspace = Workspace.objects.get(pk=workspace_id)

        workspace.destination_synced_at = datetime.now()
<<<<<<< HEAD
        workspace.save(update_fields=['destination_synced_at'])
=======
        workspace.save(update_fields=['destination_synced_at'])


def patch_integration_settings(workspace_id: int, errors: int = None, is_token_expired: bool = None) -> None:
    """
    Patch integration settings
    """
    refresh_token = FyleCredential.objects.get(workspace_id=workspace_id).refresh_token
    url = '{}/integrations/'.format(settings.INTEGRATIONS_SETTINGS_API)
    payload = {
        'tpa_name': 'Fyle Sage Intacct Integration'
    }

    if errors is not None:
        payload['errors_count'] = errors

    if is_token_expired is not None:
        payload['is_token_expired'] = is_token_expired

    try:
        patch_request(url, payload, refresh_token)
    except Exception as error:
        logger.error(error, exc_info=True)
>>>>>>> ffd0d8ec
<|MERGE_RESOLUTION|>--- conflicted
+++ resolved
@@ -111,30 +111,4 @@
         workspace = Workspace.objects.get(pk=workspace_id)
 
         workspace.destination_synced_at = datetime.now()
-<<<<<<< HEAD
-        workspace.save(update_fields=['destination_synced_at'])
-=======
-        workspace.save(update_fields=['destination_synced_at'])
-
-
-def patch_integration_settings(workspace_id: int, errors: int = None, is_token_expired: bool = None) -> None:
-    """
-    Patch integration settings
-    """
-    refresh_token = FyleCredential.objects.get(workspace_id=workspace_id).refresh_token
-    url = '{}/integrations/'.format(settings.INTEGRATIONS_SETTINGS_API)
-    payload = {
-        'tpa_name': 'Fyle Sage Intacct Integration'
-    }
-
-    if errors is not None:
-        payload['errors_count'] = errors
-
-    if is_token_expired is not None:
-        payload['is_token_expired'] = is_token_expired
-
-    try:
-        patch_request(url, payload, refresh_token)
-    except Exception as error:
-        logger.error(error, exc_info=True)
->>>>>>> ffd0d8ec
+        workspace.save(update_fields=['destination_synced_at'])