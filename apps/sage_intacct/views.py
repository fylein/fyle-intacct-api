--- conflicted
+++ resolved
@@ -226,50 +226,63 @@
             )
 
 
-<<<<<<< HEAD
 class PaymentAccountView(generics.ListCreateAPIView):
     """
     Payment Account view
-=======
+    """
+    serializer_class = DestinationAttributeSerializer
+    pagination_class = None
+
+    def get_queryset(self):
+        return DestinationAttribute.objects.filter(
+            attribute_type='PAYMENT_ACCOUNT', workspace_id=self.kwargs['workspace_id']).order_by('value')
+
+    def post(self, request, *args, **kwargs):
+        """
+        Get Payment Accounts from Sage Intacct
+        """
+        try:
+            sage_intacct_credentials = SageIntacctCredential.objects.get(workspace_id=kwargs['workspace_id'])
+            sage_intacct_connector = SageIntacctConnector(sage_intacct_credentials, workspace_id=kwargs['workspace_id'])
+
+            payment_accounts = sage_intacct_connector.sync_payment_accounts()
+
+            return Response(
+                data=self.serializer_class(payment_accounts, many=True).data,
+                status=status.HTTP_200_OK
+            )
+        except SageIntacctCredential.DoesNotExist:
+            return Response(
+                data={
+                    'message': 'Sage Intacct credentials not found in workspace'
+                },
+                status=status.HTTP_400_BAD_REQUEST
+            )
+
+
 class ItemView(generics.ListCreateAPIView):
     """
     Item view
->>>>>>> 4ab6d335
-    """
-    serializer_class = DestinationAttributeSerializer
-    pagination_class = None
-
-    def get_queryset(self):
-        return DestinationAttribute.objects.filter(
-<<<<<<< HEAD
-            attribute_type='PAYMENT_ACCOUNT', workspace_id=self.kwargs['workspace_id']).order_by('value')
-
-    def post(self, request, *args, **kwargs):
-        """
-        Get Payment Accounts from Sage Intacct
-=======
+    """
+    serializer_class = DestinationAttributeSerializer
+    pagination_class = None
+
+    def get_queryset(self):
+        return DestinationAttribute.objects.filter(
             attribute_type='ITEM', workspace_id=self.kwargs['workspace_id']).order_by('value')
 
     def post(self, request, *args, **kwargs):
         """
         Get items from Sage Intacct
->>>>>>> 4ab6d335
-        """
-        try:
-            sage_intacct_credentials = SageIntacctCredential.objects.get(workspace_id=kwargs['workspace_id'])
-            sage_intacct_connector = SageIntacctConnector(sage_intacct_credentials, workspace_id=kwargs['workspace_id'])
-
-<<<<<<< HEAD
-            payment_accounts = sage_intacct_connector.sync_payment_accounts()
-
-            return Response(
-                data=self.serializer_class(payment_accounts, many=True).data,
-=======
+        """
+        try:
+            sage_intacct_credentials = SageIntacctCredential.objects.get(workspace_id=kwargs['workspace_id'])
+            sage_intacct_connector = SageIntacctConnector(sage_intacct_credentials, workspace_id=kwargs['workspace_id'])
+
             items = sage_intacct_connector.sync_items()
 
             return Response(
                 data=self.serializer_class(items, many=True).data,
->>>>>>> 4ab6d335
                 status=status.HTTP_200_OK
             )
         except SageIntacctCredential.DoesNotExist:
