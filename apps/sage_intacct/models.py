--- conflicted
+++ resolved
@@ -486,12 +486,7 @@
                     'transaction_date': get_transaction_date(expense_group),
                     'amount': lineitem.amount,
                     'billable': lineitem.billable if customer_id and item_id else False,
-<<<<<<< HEAD
                     'memo': get_expense_purpose(lineitem, category)
-=======
-                    'expense_payment_type': expense_payment_type,
-                    'memo': get_expense_purpose(expense_group.workspace_id, lineitem, category)
->>>>>>> 4d44a0cb
                 }
             )
 
