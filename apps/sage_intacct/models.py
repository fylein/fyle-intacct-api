--- conflicted
+++ resolved
@@ -105,8 +105,6 @@
             location_id = mapping.destination.destination_id
     return location_id
 
-<<<<<<< HEAD
-=======
 def get_customer_id_or_none(expense_group: ExpenseGroup, project_id: str):
     customer_id = None
 
@@ -131,7 +129,6 @@
             item_id = general_mappings.default_item_id if general_mappings.default_item_id else None
 
     return item_id
->>>>>>> 4ab6d335
 
 def get_transaction_date(expense_group: ExpenseGroup) -> str:
     if 'spent_at' in expense_group.description and expense_group.description['spent_at']:
