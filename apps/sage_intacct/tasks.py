import logging
import traceback
from datetime import datetime
from dateutil.relativedelta import relativedelta

from django.db.models import Q
from django.conf import settings
from django.utils import timezone
from django.db import transaction
from django.core.cache import cache
from django.db.models.functions import Lower

from fyle_integrations_platform_connector import PlatformConnector
from sageintacctsdk.exceptions import (
    NoPrivilegeError,
    WrongParamsError,
    InvalidTokenError
)
from fyle_accounting_mappings.models import (
    Mapping,
    EmployeeMapping,
    CategoryMapping,
    ExpenseAttribute,
    DestinationAttribute,
)

from apps.sage_intacct.helpers import patch_integration_settings
from apps.tasks.models import TaskLog, Error
from apps.mappings.models import GeneralMapping
from apps.fyle.models import ExpenseGroup, Expense
from fyle_intacct_api.exceptions import BulkError
from fyle_intacct_api.logging_middleware import get_logger
from apps.sage_intacct.utils import SageIntacctConnector
from apps.fyle.actions import (
    update_expenses_in_progress,
    update_failed_expenses,
    update_complete_expenses,
    post_accounting_export_summary
)
from apps.workspaces.models import (
    SageIntacctCredential,
    FyleCredential,
    Configuration,
    LastExportDetail
)
from apps.sage_intacct.models import (
    ExpenseReport,
    ExpenseReportLineitem,
    Bill,
    BillLineitem,
    ChargeCardTransaction,
    ChargeCardTransactionLineitem,
    APPayment,
    APPaymentLineitem,
    JournalEntry,
    JournalEntryLineitem,
    SageIntacctReimbursement,
    SageIntacctReimbursementLineitem
)
from apps.sage_intacct.errors.helpers import (
    error_matcher,
    remove_support_id,
    get_entity_values,
    replace_destination_id_with_values
)

logger = logging.getLogger(__name__)
logger.level = logging.INFO


def update_last_export_details(workspace_id: int) -> LastExportDetail:
    """
    Update last export details
    :param workspace_id: Workspace Id
    :return: Last Export Detail
    """
    last_export_detail = LastExportDetail.objects.get(workspace_id=workspace_id)

    failed_exports = TaskLog.objects.filter(
        ~Q(type__in=['CREATING_REIMBURSEMENT', 'FETCHING_EXPENSES', 'CREATING_AP_PAYMENT']), workspace_id=workspace_id, status__in=['FAILED', 'FATAL']
    ).count()

    successful_exports = TaskLog.objects.filter(
        ~Q(type__in=['CREATING_REIMBURSEMENT', 'FETCHING_EXPENSES', 'CREATING_AP_PAYMENT']),
        workspace_id=workspace_id,
        status='COMPLETE',
        updated_at__gt=last_export_detail.last_exported_at
    ).count()

    last_export_detail.failed_expense_groups_count = failed_exports
    last_export_detail.successful_expense_groups_count = successful_exports
    last_export_detail.total_expense_groups_count = failed_exports + successful_exports
    last_export_detail.save()

    patch_integration_settings(workspace_id, errors=failed_exports)
    try:
        post_accounting_export_summary(workspace_id)
    except Exception as e:
        logger.error(f"Error posting accounting export summary: {e} for workspace id {workspace_id}")

    return last_export_detail


def load_attachments(sage_intacct_connection: SageIntacctConnector, expense_group: ExpenseGroup) -> str:
    """
    Get attachments from Fyle and upload them to Sage Intacct
    :param sage_intacct_connection: Sage Intacct Connection
    :param expense_group: Expense group
    :return: Final supdoc_id string if successful, else None
    """
    try:
        fyle_credentials = FyleCredential.objects.get(workspace_id=expense_group.workspace_id)
        file_ids_list = expense_group.expenses.values_list('file_ids', flat=True)
        platform = PlatformConnector(fyle_credentials)

        supdoc_base_id = expense_group.id
        attachment_number = 1
        final_supdoc_id = False

        for file_ids in file_ids_list:
            for file_id in file_ids:
                attachment = platform.files.bulk_generate_file_urls([{'id': file_id}])
                supdoc_id = sage_intacct_connection.post_attachments(attachment, supdoc_base_id, attachment_number)

                if supdoc_id and attachment_number == 1:
                    final_supdoc_id = supdoc_id

                attachment_number += 1

        return final_supdoc_id

    except Exception:
        error = traceback.format_exc()
        logger.info(
            'Attachment failed for expense group id %s / workspace id %s. Error: %s',
            expense_group.id, expense_group.workspace_id, {'error': error}
        )


def create_or_update_employee_mapping(
    expense_group: ExpenseGroup,
    sage_intacct_connection: SageIntacctConnector,
    auto_map_employees_preference: str,
    employee_field_mapping: str
) -> None:
    """
    Create or update employee mapping
    :param expense_group: Expense Group
    :param sage_intacct_connection: Sage Intacct Connection
    :param auto_map_employees_preference: Auto map employees preference
    :param employee_field_mapping: Employee field mapping
    """
    try:
        mapping = EmployeeMapping.objects.get(
            source_employee__value=expense_group.description.get('employee_email'),
            workspace_id=expense_group.workspace_id
        )

        mapping = mapping.destination_employee if employee_field_mapping == 'EMPLOYEE' else mapping.destination_vendor

        if not mapping:
            raise EmployeeMapping.DoesNotExist

    except EmployeeMapping.DoesNotExist:
        source_employee = ExpenseAttribute.objects.get(
            workspace_id=expense_group.workspace_id,
            attribute_type='EMPLOYEE',
            value=expense_group.description.get('employee_email')
        )

        try:
            if auto_map_employees_preference == 'EMAIL':
                filters = {
                    'detail__email__iexact': source_employee.value,
                    'attribute_type': employee_field_mapping
                }

            elif auto_map_employees_preference == 'NAME':
                filters = {
                    'value__iexact': source_employee.detail['full_name'],
                    'attribute_type': employee_field_mapping
                }

            entity = DestinationAttribute.objects.filter(
                workspace_id=expense_group.workspace_id,
                **filters
            ).first()

            existing_employee_mapping = EmployeeMapping.objects.filter(
                source_employee=source_employee
            ).first()

            destination = {}
            if employee_field_mapping == 'EMPLOYEE':
                if entity is None:
                    entity: DestinationAttribute = sage_intacct_connection.get_or_create_employee(source_employee)
                    destination['destination_employee_id'] = entity.id
                elif existing_employee_mapping and existing_employee_mapping.destination_employee:
                    destination['destination_employee_id'] = existing_employee_mapping.destination_employee.id

            else:
                if entity is None:
                    entity: DestinationAttribute = sage_intacct_connection.get_or_create_vendor(
                        source_employee.detail['full_name'], source_employee.value, create=True
                    )
                    destination['destination_vendor_id'] = entity.id
                elif existing_employee_mapping and existing_employee_mapping.destination_vendor:
                    destination['destination_vendor_id'] = existing_employee_mapping.destination_vendor.id

            if existing_employee_mapping and existing_employee_mapping.destination_card_account:
                destination['destination_card_account_id'] = existing_employee_mapping.destination_card_account.id

            if 'destination_employee_id' not in destination or not destination['destination_employee_id']:
                destination['destination_employee_id'] = entity.id

            if 'destination_vendor_id' not in destination or not destination['destination_vendor_id']:
                destination['destination_vendor_id'] = entity.id

            mapping = EmployeeMapping.create_or_update_employee_mapping(
                source_employee_id=source_employee.id,
                workspace=expense_group.workspace,
                **destination
            )
            mapping.source_employee.auto_mapped = True
            mapping.source_employee.save()

            if employee_field_mapping == 'EMPLOYEE':
                mapping.destination_employee.auto_created = True
                mapping.destination_employee.save()
            elif employee_field_mapping == 'VENDOR':
                mapping.destination_vendor.auto_created = True
                mapping.destination_vendor.save()

        except WrongParamsError as exception:
            logger.info(exception.response)

            error_response = exception.response['error'][0]

            # This error code comes up when the employee already exists
            if error_response['errorno'] == 'BL34000061' or error_response['errorno'] == 'PL05000104':
                sage_intacct_display_name = source_employee.detail['full_name']

                sage_intacct_entity = DestinationAttribute.objects.filter(
                    value=sage_intacct_display_name,
                    workspace_id=expense_group.workspace_id,
                    attribute_type=employee_field_mapping
                ).first()

                if sage_intacct_entity:
                    mapping = Mapping.create_or_update_mapping(
                        source_type='EMPLOYEE',
                        source_value=expense_group.description.get('employee_email'),
                        destination_type=employee_field_mapping,
                        destination_id=sage_intacct_entity.destination_id,
                        destination_value=sage_intacct_entity.value,
                        workspace_id=int(expense_group.workspace_id)
                    )
                    mapping.source.auto_mapped = True
                    mapping.source.save()
                else:
                    logger.info(
                        'Destination Attribute with value %s not found in workspace %s',
                        source_employee.detail['full_name'],
                        expense_group.workspace_id
                    )


def get_or_create_credit_card_vendor(workspace_id: int, configuration: Configuration, merchant: str = None, sage_intacct_connection: SageIntacctConnector = None) -> DestinationAttribute:
    """
    Get or create default vendor
    :param merchant: Fyle Expense Merchant
    :param workspace_id: Workspace Id
    :return: Destination Attribute for Vendor
    """
    if not sage_intacct_connection:
        sage_intacct_credentials = SageIntacctCredential.objects.get(workspace_id=workspace_id)
        sage_intacct_connection = SageIntacctConnector(sage_intacct_credentials, workspace_id)

    vendor = None

    if (
        merchant
        and configuration.corporate_credit_card_expenses_object
        and (
            configuration.corporate_credit_card_expenses_object == 'CHARGE_CARD_TRANSACTION'
            or (
                configuration.corporate_credit_card_expenses_object == 'JOURNAL_ENTRY'
                and configuration.use_merchant_in_journal_line
            )
        )
    ):
        try:
            is_create = configuration.auto_create_merchants_as_vendors and not configuration.import_vendors_as_merchants
            vendor = sage_intacct_connection.get_or_create_vendor(merchant, create=is_create)
        except WrongParamsError as bad_request:
            logger.info(bad_request.response)

    if not vendor:
        vendor = sage_intacct_connection.get_or_create_vendor('Credit Card Misc', create=True)

    return vendor


def resolve_errors_for_exported_expense_group(expense_group: ExpenseGroup) -> None:
    """
    Resolve errors for exported expense group
    :param expense_group: Expense group
    """
    Error.objects.filter(workspace_id=expense_group.workspace_id, expense_group=expense_group, is_resolved=False).update(is_resolved=True, updated_at=datetime.now(timezone.utc))


def handle_sage_intacct_errors(exception: Exception, expense_group: ExpenseGroup, task_log: TaskLog, export_type: str) -> None:
    """
    Handle Sage Intacct errors
    :param exception: Exception
    :param expense_group: Expense Group
    :param task_log: Task Log
    :param export_type: Export Type
    :return: None
    """
    logger.info(exception.__dict__)

    errors = []
    is_parsed = False
    article_link = None
    attribute_type = None
    error_title = 'Failed to create {0} in your Sage Intacct account.'.format(export_type)
    error_msg = 'Something unexpected happened with the workspace'
    if 'error' in exception.response:
        sage_intacct_errors = exception.response['error']
        error_msg = 'Failed to create {0} in your Sage Intacct account.'.format(export_type)

        if isinstance(sage_intacct_errors, list):
            for error in sage_intacct_errors:
                errors.append({
                    'expense_group_id': expense_group.id,
                    'short_description': error['description'] \
                        if ('description' in error and error['description']) else '{0} error'.format(export_type),
                    'long_description': error['description2'] \
                        if ('description2' in error and error['description2']) \
                            else error_msg,
                    'correction': error['correction']\
                         if ('correction' in error and error['correction']) else 'Not available'
                })

        elif isinstance(sage_intacct_errors, dict):
            error = sage_intacct_errors
            errors.append({
                'expense_group_id': expense_group.id,
                'short_description': error['description'] \
                    if ('description' in error and error['description']) else '{0} error'.format(export_type),
                'long_description': error['description2'] if ('description2' in error and error['description2']) \
                    else error_msg,
                'correction': error['correction']\
                    if ('correction' in error and error['correction']) else 'Not available'
            })

    if errors:
        error_title = errors[0]['correction'] if (errors[0]['correction'] and errors[0]['correction'] != 'not available') else errors[0]['short_description']
        error_msg = errors[0]['long_description']
    else:
        errors.append(exception.response)

    error_msg = remove_support_id(error_msg)
    error_dict = error_matcher(error_msg)
    if error_dict:
        error_entity_values = get_entity_values(error_dict, expense_group.workspace_id)
        if error_entity_values:
            error_msg = replace_destination_id_with_values(error_msg, error_entity_values)
            is_parsed = True
            article_link = error_dict['article_link']
            attribute_type = error_dict['attribute_type']

    error, created = Error.objects.update_or_create(
        workspace_id=expense_group.workspace_id,
        expense_group=expense_group,
        defaults={
            'type': 'INTACCT_ERROR',
            'error_title': error_title,
            'error_detail': error_msg,
            'is_resolved': False,
            'is_parsed': is_parsed,
            'attribute_type': attribute_type,
            'article_link': article_link
        }
    )

    error.increase_repetition_count_by_one(created)

    task_log.status = 'FAILED'
    task_log.detail = None
    task_log.sage_intacct_errors = errors
    task_log.save()

    update_failed_expenses(expense_group.expenses.all(), False)
    post_accounting_export_summary(expense_group.workspace_id, [expense.id for expense in expense_group.expenses.all()], expense_group.fund_source, True)


def get_employee_mapping(employee_email: str, workspace_id: int, configuration: Configuration) -> EmployeeMapping:
    """
    Get employee mapping
    :param employee_email: Employee Email
    :param workspace_id: Workspace Id
    :param configuration: Configuration
    :return: Employee Mapping
    """
    entity = EmployeeMapping.objects.get(
        source_employee__value=employee_email,
        workspace_id=workspace_id
    )
    if configuration.employee_field_mapping == 'EMPLOYEE':
        return entity.destination_employee
    return entity.destination_vendor


def __validate_employee_mapping(expense_group: ExpenseGroup, configuration: Configuration) -> None:
    """
    Validate employee mapping
    :param expense_group: Expense Group
    :param configuration: Configuration
    :return: None
    """
    bulk_errors = []
    employee_email = expense_group.description.get('employee_email')
    workspace_id = expense_group.workspace_id
    employee_attribute = ExpenseAttribute.objects.filter(
        value=employee_email,
        workspace_id=workspace_id,
        attribute_type='EMPLOYEE'
    ).first()

    try:
        if expense_group.fund_source == 'PERSONAL':
            entity = get_employee_mapping(employee_email, workspace_id, configuration)
            if not entity:
                raise EmployeeMapping.DoesNotExist

        elif configuration.corporate_credit_card_expenses_object == 'JOURNAL_ENTRY':
            if settings.BRAND_ID == 'fyle' and not configuration.use_merchant_in_journal_line:
                entity = get_employee_mapping(employee_email, workspace_id, configuration)
                if not entity:
                    raise EmployeeMapping.DoesNotExist

        elif configuration.corporate_credit_card_expenses_object == 'EXPENSE_REPORT':
            entity = EmployeeMapping.objects.get(
                source_employee__value=employee_email,
                workspace_id=workspace_id
            )
            if not entity.destination_employee:
                raise EmployeeMapping.DoesNotExist

    except EmployeeMapping.DoesNotExist:
        bulk_errors.append({
            'row': None,
            'expense_group_id': expense_group.id,
            'value': employee_email,
            'type': 'Employee Mapping',
            'message': 'Employee Mapping not found'
        })

        if employee_attribute:
            error, created = Error.objects.update_or_create(
                workspace_id=workspace_id,
                expense_attribute=employee_attribute,
                defaults={
                    'type': 'EMPLOYEE_MAPPING',
                    'error_title': employee_attribute.value,
                    'error_detail': 'Employee mapping is missing',
                    'is_resolved': False
                }
            )
            error.increase_repetition_count_by_one(created)

    if bulk_errors:
        raise BulkError('Mappings are missing', bulk_errors)


def __validate_expense_group(expense_group: ExpenseGroup, configuration: Configuration) -> None:
    """
    Validate expense group
    :param expense_group: Expense Group
    :param configuration: Configuration
    :return: None
    """
    bulk_errors = []
    row = 0

    general_mapping = None
    try:
        general_mapping = GeneralMapping.objects.get(workspace_id=expense_group.workspace_id)
    except GeneralMapping.DoesNotExist:
        bulk_errors.append({
            'row': None,
            'expense_group_id': expense_group.id,
            'value': 'general mappings',
            'type': 'General Mappings',
            'message': 'General mappings not found'
        })

    if expense_group.fund_source == 'CCC':
        if configuration.corporate_credit_card_expenses_object == 'BILL':
            if general_mapping and not general_mapping.default_ccc_vendor_id:
                bulk_errors.append({
                    'row': None,
                    'expense_group_id': expense_group.id,
                    'value': expense_group.description.get('employee_email'),
                    'type': 'General Mapping',
                    'message': 'Default Credit Card Vendor not found'
                })

        elif configuration.corporate_credit_card_expenses_object == 'CHARGE_CARD_TRANSACTION':
            if general_mapping and not general_mapping.default_charge_card_id:
                bulk_errors.append({
                    'row': None,
                    'expense_group_id': expense_group.id,
                    'value': expense_group.description.get('employee_email'),
                    'type': 'General Mapping',
                    'message': 'Default Charge Card not found'
                })

        elif configuration.corporate_credit_card_expenses_object == 'JOURNAL_ENTRY':
            if general_mapping and not general_mapping.default_credit_card_id:
                bulk_errors.append({
                    'row': None,
                    'expense_group_id': expense_group.id,
                    'value': expense_group.description.get('employee_email'),
                    'type': 'General Mapping',
                    'message': 'Default Credit Card not found'
                })

    expenses = expense_group.expenses.all()

    for lineitem in expenses:
        category = lineitem.category if (lineitem.category == lineitem.sub_category or lineitem.sub_category == None) else '{0} / {1}'.format(
            lineitem.category, lineitem.sub_category)

        category_mapping = CategoryMapping.objects.filter(
            source_category__value=category,
            workspace_id=expense_group.workspace_id
        ).first()

        category_attribute = ExpenseAttribute.objects.filter(
            value=category,
            workspace_id=expense_group.workspace_id,
            attribute_type='CATEGORY'
        ).first()

        if category_mapping:
            if expense_group.fund_source == 'PERSONAL':
                if configuration.reimbursable_expenses_object == 'EXPENSE_REPORT':
                    category_mapping = category_mapping.destination_expense_head
                elif (configuration.reimbursable_expenses_object == 'BILL' or configuration.reimbursable_expenses_object == 'JOURNAL_ENTRY'):
                    category_mapping = category_mapping.destination_account
            else:
                if configuration.corporate_credit_card_expenses_object == 'EXPENSE_REPORT':
                    category_mapping = category_mapping.destination_expense_head
                else:
                    category_mapping = category_mapping.destination_account

        if not category_mapping:
            bulk_errors.append({
                'row': row,
                'expense_group_id': expense_group.id,
                'value': category,
                'type': 'Category Mapping',
                'message': 'Category Mapping Not Found'
            })

            if category_attribute:
                error, created = Error.objects.update_or_create(
                    workspace_id=expense_group.workspace_id,
                    expense_attribute=category_attribute,
                    defaults={
                        'type': 'CATEGORY_MAPPING',
                        'error_title': category_attribute.value,
                        'error_detail': 'Category mapping is missing',
                        'is_resolved': False
                    }
                )
                error.increase_repetition_count_by_one(created)

        if configuration.import_tax_codes:
            if general_mapping and not (general_mapping.default_tax_code_id or general_mapping.default_tax_code_name):
                bulk_errors.append({
                    'row': None,
                    'expense_group_id': expense_group.id,
                    'value': 'Default Tax Code',
                    'type': 'General Mapping',
                    'message': 'Default Tax Code not found'
                })

        row = row + 1

    if bulk_errors:
        raise BulkError('Mappings are missing', bulk_errors)


def create_journal_entry(expense_group: ExpenseGroup, task_log_id: int, last_export: bool, is_auto_export: bool) -> None:
    """
    Create journal entry
    :param expense_group: Expense Group
    :param task_log_id: Task Log Id
    :param last_export: Last Export
    :param is_auto_export: Is auto export
    :return: None
    """
    worker_logger = get_logger()
    task_log: TaskLog = TaskLog.objects.get(id=task_log_id)
    worker_logger.info('Creating Journal Entry for Expense Group %s, current state is %s', expense_group.id, task_log.status)

    if task_log.status not in ['IN_PROGRESS', 'COMPLETE']:
        task_log.status = 'IN_PROGRESS'
        task_log.save()
    else:
        return

    in_progress_expenses = []
    # Don't include expenses with previous export state as ERROR and it's an auto import/export run
    if not (is_auto_export and expense_group.expenses.first().previous_export_state == 'ERROR'):
        try:
            in_progress_expenses.extend(expense_group.expenses.all())
            update_expense_and_post_summary(in_progress_expenses, expense_group.workspace_id, expense_group.fund_source)
        except Exception as e:
            logger.error('Error while updating expenses for expense_group_id: %s and posting accounting export summary %s', expense_group.id, e)

    configuration = Configuration.objects.get(workspace_id=expense_group.workspace_id)

    last_export_failed = False

    try:
        __validate_expense_group(expense_group, configuration)
        logger.info('Validated Expense Group %s successfully', expense_group.id)
        sage_intacct_credentials = SageIntacctCredential.objects.get(workspace_id=expense_group.workspace_id)
        sage_intacct_connection = SageIntacctConnector(sage_intacct_credentials, expense_group.workspace_id)

        if settings.BRAND_ID == 'fyle':
            if configuration.auto_map_employees and configuration.auto_create_destination_entity \
                and configuration.auto_map_employees != 'EMPLOYEE_CODE':
                create_or_update_employee_mapping(
                    expense_group, sage_intacct_connection, configuration.auto_map_employees,
                    configuration.employee_field_mapping
                )
        else:
            merchant = expense_group.expenses.first().vendor
            get_or_create_credit_card_vendor(expense_group.workspace_id, configuration, merchant, sage_intacct_connection)

        __validate_employee_mapping(expense_group, configuration)
        worker_logger.info('Validated Employee mapping %s successfully', expense_group.id)

        if not task_log.supdoc_id:
            supdoc_id = load_attachments(sage_intacct_connection, expense_group)
            if supdoc_id:
                task_log.supdoc_id = supdoc_id
                task_log.save()

        with transaction.atomic():

            journal_entry_object = JournalEntry.create_journal_entry(expense_group, task_log.supdoc_id)

            journal_entry_lineitem_object = JournalEntryLineitem.create_journal_entry_lineitems(expense_group, configuration, sage_intacct_connection)

            created_journal_entry = sage_intacct_connection.post_journal_entry(journal_entry_object, journal_entry_lineitem_object)
            worker_logger.info('Created Journal Entry with Expense Group %s successfully', expense_group.id)

            task_log.journal_entry = journal_entry_object
            task_log.sage_intacct_errors = None
            task_log.status = 'COMPLETE'

            task_log.save()

            expense_group.exported_at = datetime.now()
            expense_group.export_type = 'JOURNAL_ENTRY'
            expense_group.save()

            journal_entry = sage_intacct_connection.get_journal_entry(created_journal_entry['data']['glbatch']['RECORDNO'], ['RECORD_URL'])
            url_id = journal_entry['glbatch']['RECORD_URL'].split('?.r=', 1)[1]
            created_journal_entry['url_id'] = url_id

            task_log.detail = created_journal_entry

            task_log.save()

            expense_group.exported_at = datetime.now()
            expense_group.response_logs = created_journal_entry
            expense_group.export_type = 'JOURNAL_ENTRY'
            expense_group.save()
            resolve_errors_for_exported_expense_group(expense_group)

        try:
            generate_export_url_and_update_expense(expense_group)
        except Exception as e:
            logger.error('Error while updating expenses for expense_group_id: %s and posting accounting export summary %s', expense_group.id, e)
        worker_logger.info('Updated Expense Group %s successfully', expense_group.id)

        if last_export:
            update_last_export_details(expense_group.workspace_id)

    except SageIntacctCredential.DoesNotExist:
        logger.info(
            'Sage Intacct Credentials not found for workspace_id %s / expense group %s',
            expense_group.id,
            expense_group.workspace_id
        )
        detail = {
            'expense_group_id': expense_group.id,
            'message': 'Sage Intacct Account not connected'
        }
        task_log.status = 'FAILED'
        task_log.detail = detail

        task_log.save()

        if last_export:
            last_export_failed = True

    except BulkError as exception:
        logger.info(exception.response)
        detail = exception.response
        task_log.status = 'FAILED'
        task_log.detail = detail
        task_log.sage_intacct_errors = None

        task_log.save()
        update_failed_expenses(expense_group.expenses.all(), True)
        post_accounting_export_summary(expense_group.workspace_id, [expense.id for expense in expense_group.expenses.all()], expense_group.fund_source, True)

        if last_export:
            last_export_failed = True

    except WrongParamsError as exception:
        handle_sage_intacct_errors(exception, expense_group, task_log, 'Journal Entry')

        if last_export:
            last_export_failed = True

    except (InvalidTokenError, NoPrivilegeError) as exception:
        handle_sage_intacct_errors(exception, expense_group, task_log, 'Journal Entry')

        if last_export:
            last_export_failed = True

    except Exception:
        error = traceback.format_exc()
        task_log.detail = {
            'error': error
        }
        task_log.status = 'FATAL'
        task_log.save()
        update_failed_expenses(expense_group.expenses.all(), True)
        post_accounting_export_summary(expense_group.workspace_id, [expense.id for expense in expense_group.expenses.all()], expense_group.fund_source, True)
        logger.exception('Something unexpected happened workspace_id: %s %s', task_log.workspace_id, task_log.detail)

    if last_export and last_export_failed:
        update_last_export_details(expense_group.workspace_id)


def create_expense_report(expense_group: ExpenseGroup, task_log_id: int, last_export: bool, is_auto_export: bool) -> None:
    """
    Create expense report
    :param expense_group: Expense Group
    :param task_log_id: Task Log Id
    :param last_export: Last Export
    :param is_auto_export: Is auto export
    :return: None
    """
    worker_logger = get_logger()
    task_log = TaskLog.objects.get(id=task_log_id)
    worker_logger.info('Creating Expense Report for Expense Group %s, current state is %s', expense_group.id, task_log.status)

    if task_log.status not in ['IN_PROGRESS', 'COMPLETE']:
        task_log.status = 'IN_PROGRESS'
        task_log.save()
    else:
        return

    in_progress_expenses = []
    # Don't include expenses with previous export state as ERROR and it's an auto import/export run
    if not (is_auto_export and expense_group.expenses.first().previous_export_state == 'ERROR'):
        try:
            in_progress_expenses.extend(expense_group.expenses.all())
            update_expense_and_post_summary(in_progress_expenses, expense_group.workspace_id, expense_group.fund_source)
        except Exception as e:
            logger.error('Error while updating expenses for expense_group_id: %s and posting accounting export summary %s', expense_group.id, e)

    configuration = Configuration.objects.get(workspace_id=expense_group.workspace_id)

    last_export_failed = False

    try:
        __validate_expense_group(expense_group, configuration)
        worker_logger.info('Validated Expense Group %s successfully', expense_group.id)
        sage_intacct_credentials = SageIntacctCredential.objects.get(workspace_id=expense_group.workspace_id)
        sage_intacct_connection = SageIntacctConnector(sage_intacct_credentials, expense_group.workspace_id)

        if configuration.auto_map_employees and configuration.auto_create_destination_entity \
            and configuration.auto_map_employees != 'EMPLOYEE_CODE':
            create_or_update_employee_mapping(
                expense_group, sage_intacct_connection, configuration.auto_map_employees,
                configuration.employee_field_mapping
            )

        __validate_employee_mapping(expense_group, configuration)
        worker_logger.info('Validated Employee mapping %s successfully', expense_group.id)

        if not task_log.supdoc_id:
            supdoc_id = load_attachments(sage_intacct_connection, expense_group)
            if supdoc_id:
                task_log.supdoc_id = supdoc_id
                task_log.save()

        with transaction.atomic():

            expense_report_object = ExpenseReport.create_expense_report(expense_group, task_log.supdoc_id)

            expense_report_lineitems_objects = ExpenseReportLineitem.create_expense_report_lineitems(
                expense_group, configuration
            )

            sage_intacct_credentials = SageIntacctCredential.objects.get(workspace_id=expense_group.workspace_id)

            sage_intacct_connection = SageIntacctConnector(sage_intacct_credentials, expense_group.workspace_id)

            created_expense_report = sage_intacct_connection.post_expense_report(
                expense_report_object, expense_report_lineitems_objects)
            worker_logger.info('Created Expense Report with Expense Group %s successfully', expense_group.id)

            record_no = created_expense_report['key']
            expense_report = sage_intacct_connection.get_expense_report(record_no, ['RECORD_URL'])
            url_id = expense_report['eexpenses']['RECORD_URL'].split('?.r=', 1)[1]

            details = {
                'key': record_no,
                'url_id': url_id
            }
            task_log.detail = details
            task_log.expense_report = expense_report_object
            task_log.sage_intacct_errors = None
            task_log.status = 'COMPLETE'

            task_log.save()

            expense_group.exported_at = datetime.now()
            expense_group.response_logs = details
            expense_group.export_type = 'EXPENSE_REPORT'
            expense_group.save()
            resolve_errors_for_exported_expense_group(expense_group)

        try:
            generate_export_url_and_update_expense(expense_group)
        except Exception as e:
            logger.error('Error while updating expenses for expense_group_id: %s and posting accounting export summary %s', expense_group.id, e)
        worker_logger.info('Updated Expense Group %s successfully', expense_group.id)

        if last_export:
            update_last_export_details(expense_group.workspace_id)

    except SageIntacctCredential.DoesNotExist:
        logger.info(
            'Sage Intacct Credentials not found for workspace_id %s / expense group %s',
            expense_group.id,
            expense_group.workspace_id
        )
        detail = {
            'expense_group_id': expense_group.id,
            'message': 'Sage Intacct Account not connected'
        }
        task_log.status = 'FAILED'
        task_log.detail = detail

        task_log.save()
        update_failed_expenses(expense_group.expenses.all(), True)
        post_accounting_export_summary(expense_group.workspace_id, [expense.id for expense in expense_group.expenses.all()], expense_group.fund_source, True)

        if last_export:
            last_export_failed = True

    except BulkError as exception:
        logger.info(exception.response)
        detail = exception.response
        task_log.status = 'FAILED'
        task_log.detail = detail
        task_log.sage_intacct_errors = None

        task_log.save()
        update_failed_expenses(expense_group.expenses.all(), True)
        post_accounting_export_summary(expense_group.workspace_id, [expense.id for expense in expense_group.expenses.all()], expense_group.fund_source, True)

        if last_export:
            last_export_failed = True

    except WrongParamsError as exception:
        handle_sage_intacct_errors(exception, expense_group, task_log, 'Expense Reports')

        if last_export:
            last_export_failed = True

    except (InvalidTokenError, NoPrivilegeError) as exception:
        handle_sage_intacct_errors(exception, expense_group, task_log, 'Expense Reports')

        if last_export:
            last_export_failed = True

    except Exception:
        error = traceback.format_exc()
        task_log.detail = {
            'error': error
        }
        task_log.status = 'FATAL'
        task_log.save()
        update_failed_expenses(expense_group.expenses.all(), True)
        post_accounting_export_summary(expense_group.workspace_id, [expense.id for expense in expense_group.expenses.all()], expense_group.fund_source, True)
        logger.exception('Something unexpected happened workspace_id: %s %s', task_log.workspace_id, task_log.detail)

    if last_export:
        if last_export_failed:
            update_last_export_details(expense_group.workspace_id)

        if configuration.sync_fyle_to_sage_intacct_payments:
            create_sage_intacct_reimbursement(workspace_id=expense_group.workspace.id)


def create_bill(expense_group: ExpenseGroup, task_log_id: int, last_export: bool, is_auto_export: bool) -> None:
    """
    Create bill
    :param expense_group: Expense Group
    :param task_log_id: Task Log Id
    :param last_export: Last Export
    :param is_auto_export: Is auto export
    :return: None
    """
    worker_logger = get_logger()
    task_log = TaskLog.objects.get(id=task_log_id)
    worker_logger.info('Creating Bill for Expense Group %s, current state is %s', expense_group.id, task_log.status)

    if task_log.status not in ['IN_PROGRESS', 'COMPLETE']:
        task_log.status = 'IN_PROGRESS'
        task_log.save()
    else:
        return

    in_progress_expenses = []
    # Don't include expenses with previous export state as ERROR and it's an auto import/export run
    if not (is_auto_export and expense_group.expenses.first().previous_export_state == 'ERROR'):
        try:
            in_progress_expenses.extend(expense_group.expenses.all())
            update_expense_and_post_summary(in_progress_expenses, expense_group.workspace_id, expense_group.fund_source)
        except Exception as e:
            logger.error('Error while updating expenses for expense_group_id: %s and posting accounting export summary %s', expense_group.id, e)

    configuration = Configuration.objects.get(workspace_id=expense_group.workspace_id)
    last_export_failed = False

    try:
        __validate_expense_group(expense_group, configuration)
        worker_logger.info('Validated Expense Group %s successfully', expense_group.id)
        sage_intacct_credentials = SageIntacctCredential.objects.get(workspace_id=expense_group.workspace_id)
        sage_intacct_connection = SageIntacctConnector(sage_intacct_credentials, expense_group.workspace_id)

        if configuration.auto_map_employees and configuration.auto_create_destination_entity \
            and expense_group.fund_source == 'PERSONAL' and \
                configuration.auto_map_employees != 'EMPLOYEE_CODE':
            create_or_update_employee_mapping(
                expense_group, sage_intacct_connection, configuration.auto_map_employees,
                configuration.employee_field_mapping
            )

        __validate_employee_mapping(expense_group, configuration)
        worker_logger.info('Validated Employee mapping %s successfully', expense_group.id)

        if not task_log.supdoc_id:
            supdoc_id = load_attachments(sage_intacct_connection, expense_group)
            if supdoc_id:
                task_log.supdoc_id = supdoc_id
                task_log.save()

        with transaction.atomic():
            bill_object = Bill.create_bill(expense_group, task_log.supdoc_id)

            bill_lineitems_objects = BillLineitem.create_bill_lineitems(expense_group, configuration)

            created_bill = sage_intacct_connection.post_bill(bill_object, \
                                                             bill_lineitems_objects)
            worker_logger.info('Created Bill with Expense Group %s successfully', expense_group.id)

            bill = sage_intacct_connection.get_bill(created_bill['data']['apbill']['RECORDNO'], ['RECORD_URL'])
            url_id = bill['apbill']['RECORD_URL'].split('?.r=', 1)[1]
            created_bill['url_id'] = url_id

            task_log.detail = created_bill
            task_log.bill = bill_object
            task_log.sage_intacct_errors = None
            task_log.status = 'COMPLETE'

            task_log.save()

            expense_group.exported_at = datetime.now()
            expense_group.response_logs = created_bill
            expense_group.export_type = 'BILL'
            expense_group.save()
            resolve_errors_for_exported_expense_group(expense_group)

        try:
            generate_export_url_and_update_expense(expense_group)
        except Exception as e:
            logger.error('Error while updating expenses for expense_group_id: %s and posting accounting export summary %s', expense_group.id, e)
        if last_export:
            update_last_export_details(expense_group.workspace_id)

    except SageIntacctCredential.DoesNotExist:
        logger.info(
            'Sage Intacct Credentials not found for workspace_id %s / expense group %s',
            expense_group.id,
            expense_group.workspace_id
        )
        detail = {
            'expense_group_id': expense_group.id,
            'message': 'Sage Intacct Account not connected'
        }
        task_log.status = 'FAILED'
        task_log.detail = detail

        task_log.save()
        update_failed_expenses(expense_group.expenses.all(), True)
        post_accounting_export_summary(expense_group.workspace_id, [expense.id for expense in expense_group.expenses.all()], expense_group.fund_source, True)

        if last_export:
            last_export_failed = True

    except BulkError as exception:
        logger.info(exception.response)
        detail = exception.response
        task_log.status = 'FAILED'
        task_log.detail = detail
        task_log.sage_intacct_errors = None

        task_log.save()
        update_failed_expenses(expense_group.expenses.all(), True)
        post_accounting_export_summary(expense_group.workspace_id, [expense.id for expense in expense_group.expenses.all()], expense_group.fund_source, True)

        if last_export:
            last_export_failed = True

    except WrongParamsError as exception:
        handle_sage_intacct_errors(exception, expense_group, task_log, 'Bills')

        if last_export:
            last_export_failed = True

    except (InvalidTokenError, NoPrivilegeError) as exception:
        handle_sage_intacct_errors(exception, expense_group, task_log, 'Bills')

        if last_export:
            last_export_failed = True

    except Exception:
        error = traceback.format_exc()
        task_log.detail = {
            'error': error
        }
        task_log.status = 'FATAL'
        task_log.save()
        update_failed_expenses(expense_group.expenses.all(), True)
        post_accounting_export_summary(expense_group.workspace_id, [expense.id for expense in expense_group.expenses.all()], expense_group.fund_source, True)
        logger.exception('Something unexpected happened workspace_id: %s %s', task_log.workspace_id, task_log.detail)

    if last_export:
        if last_export_failed:
            update_last_export_details(expense_group.workspace_id)

        if configuration.sync_fyle_to_sage_intacct_payments:
            create_ap_payment(workspace_id=expense_group.workspace.id)


def create_charge_card_transaction(expense_group: ExpenseGroup, task_log_id: int, last_export: bool, is_auto_export: bool) -> None:
    """
    Create charge card transaction
    :param expense_group: Expense Group
    :param task_log_id: Task Log Id
    :param last_export: Last Export
    :param is_auto_export: Is auto export
    :return: None
    """
    worker_logger = get_logger()
    task_log = TaskLog.objects.get(id=task_log_id)
    worker_logger.info('Creating Charge Card Transaction for Expense Group %s, current state is %s', expense_group.id, task_log.status)

    if task_log.status not in ['IN_PROGRESS', 'COMPLETE']:
        task_log.status = 'IN_PROGRESS'
        task_log.save()
    else:
        return

    in_progress_expenses = []
    # Don't include expenses with previous export state as ERROR and it's an auto import/export run
    if not (is_auto_export and expense_group.expenses.first().previous_export_state == 'ERROR'):
        try:
            in_progress_expenses.extend(expense_group.expenses.all())
            update_expense_and_post_summary(in_progress_expenses, expense_group.workspace_id, expense_group.fund_source)
        except Exception as e:
            logger.error('Error while updating expenses for expense_group_id: %s and posting accounting export summary %s', expense_group.id, e)

    configuration = Configuration.objects.get(workspace_id=expense_group.workspace_id)

    last_export_failed = False

    try:
        __validate_expense_group(expense_group, configuration)
        worker_logger.info('Validated Expense Group %s successfully', expense_group.id)
        sage_intacct_credentials = SageIntacctCredential.objects.get(workspace_id=expense_group.workspace_id)
        sage_intacct_connection = SageIntacctConnector(sage_intacct_credentials, expense_group.workspace_id)

        merchant = expense_group.expenses.first().vendor
        vendor = get_or_create_credit_card_vendor(expense_group.workspace_id, configuration, merchant, sage_intacct_connection)

        vendor_id = vendor.destination_id if vendor else None
        __validate_employee_mapping(expense_group, configuration)
        worker_logger.info('Validated Employee mapping %s successfully', expense_group.id)

        if not task_log.supdoc_id:
            supdoc_id = load_attachments(sage_intacct_connection, expense_group)
            if supdoc_id:
                task_log.supdoc_id = supdoc_id
                task_log.save()

        with transaction.atomic():

            charge_card_transaction_object = ChargeCardTransaction.create_charge_card_transaction(expense_group, vendor_id, task_log.supdoc_id)

            charge_card_transaction_lineitems_objects = ChargeCardTransactionLineitem. \
                create_charge_card_transaction_lineitems(expense_group, configuration)

            created_charge_card_transaction = sage_intacct_connection.post_charge_card_transaction(
                charge_card_transaction_object, charge_card_transaction_lineitems_objects)
            worker_logger.info('Created Charge Card Transaction with Expense Group %s successfully', expense_group.id)

            charge_card_transaction = sage_intacct_connection.get_charge_card_transaction(
                created_charge_card_transaction['key'], ['RECORD_URL'])
            url_id = charge_card_transaction['cctransaction']['RECORD_URL'].split('?.r=', 1)[1]
            created_charge_card_transaction['url_id'] = url_id

            task_log.detail = created_charge_card_transaction
            task_log.charge_card_transaction = charge_card_transaction_object
            task_log.sage_intacct_errors = None
            task_log.status = 'COMPLETE'

            task_log.save()

            expense_group.exported_at = datetime.now()
            expense_group.response_logs = created_charge_card_transaction
            expense_group.export_type = 'CHARGE_CARD_TRANSACTION'
            expense_group.save()
            resolve_errors_for_exported_expense_group(expense_group)

        try:
            generate_export_url_and_update_expense(expense_group)
        except Exception as e:
            logger.error('Error while updating expenses for expense_group_id: %s and posting accounting export summary %s', expense_group.id, e)

        if last_export:
            update_last_export_details(expense_group.workspace_id)

    except SageIntacctCredential.DoesNotExist:
        logger.info(
            'Sage Intacct Credentials not found for workspace_id %s / expense group %s',
            expense_group.id,
            expense_group.workspace_id
        )
        detail = {
            'expense_group_id': expense_group.id,
            'message': 'Sage Intacct Account not connected'
        }
        task_log.status = 'FAILED'
        task_log.detail = detail

        task_log.save()
        update_failed_expenses(expense_group.expenses.all(), True)
        post_accounting_export_summary(expense_group.workspace_id, [expense.id for expense in expense_group.expenses.all()], expense_group.fund_source, True)

        if last_export:
            last_export_failed = True

    except BulkError as exception:
        logger.info(exception.response)
        detail = exception.response
        task_log.status = 'FAILED'
        task_log.detail = detail
        task_log.sage_intacct_errors = None

        task_log.save()
        update_failed_expenses(expense_group.expenses.all(), True)
        post_accounting_export_summary(expense_group.workspace_id, [expense.id for expense in expense_group.expenses.all()], expense_group.fund_source, True)

        if last_export:
            last_export_failed = True

    except WrongParamsError as exception:
        handle_sage_intacct_errors(exception, expense_group, task_log, 'Charge Card Transactions')

        if last_export:
            last_export_failed = True

    except (InvalidTokenError, NoPrivilegeError) as exception:
        handle_sage_intacct_errors(exception, expense_group, task_log, 'Charge Card Transactions')

        if last_export:
            last_export_failed = True

    except Exception:
        error = traceback.format_exc()
        task_log.detail = {
            'error': error
        }
        task_log.status = 'FATAL'
        task_log.save()
        update_failed_expenses(expense_group.expenses.all(), True)
        post_accounting_export_summary(expense_group.workspace_id, [expense.id for expense in expense_group.expenses.all()], expense_group.fund_source, True)
        logger.exception('Something unexpected happened workspace_id: %s %s', task_log.workspace_id, task_log.detail)

    if last_export and last_export_failed:
        update_last_export_details(expense_group.workspace_id)


def check_expenses_reimbursement_status(expenses: list[Expense], workspace_id: int, platform: PlatformConnector, filter_credit_expenses: bool) -> bool:
    """
    Check if expenses are reimbursed
    :param expenses: Expenses
    :param workspace_id: Workspace Id
    :param platform: Platform
    :param filter_credit_expenses: Filter Credit Expenses
    :return: True if reimbursed, False otherwise
    """
    if expenses.first().paid_on_fyle:
        return True

    report_id = expenses.first().report_id

    expenses = platform.expenses.get(
        source_account_type=['PERSONAL_CASH_ACCOUNT'],
        filter_credit_expenses=filter_credit_expenses,
        report_id=report_id
    )

    is_paid = False
    if expenses:
        is_paid = expenses[0]['state'] == 'PAID'

    if is_paid:
        Expense.objects.filter(workspace_id=workspace_id, report_id=report_id, paid_on_fyle=False).update(paid_on_fyle=True, updated_at=datetime.now(timezone.utc))

    return is_paid


def validate_for_skipping_payment(export_module: Bill | ExpenseReport, workspace_id: int, type: str) -> bool:
    """
    Validate for skipping payment
    :param export_module: Export Module
    :param workspace_id: Workspace Id
    :param type: Type
    :return: True if payment is to be skipped, False otherwise
    """
    task_log = TaskLog.objects.filter(task_id='PAYMENT_{}'.format(export_module.expense_group.id), workspace_id=workspace_id, type=type).first()
    if task_log:
        now = timezone.now()

        if now - relativedelta(months=2) > task_log.created_at:
            export_module.is_retired = True
            export_module.save()
            return True

        elif now - relativedelta(months=1) > task_log.created_at and now - relativedelta(months=2) < task_log.created_at:
            # if updated_at is within 1 months will be skipped
            if task_log.updated_at > now - relativedelta(months=1):
                return True
        # If created is within 1 month
        elif now - relativedelta(months=1) < task_log.created_at:
            # Skip if updated within the last week
            if task_log.updated_at > now - relativedelta(weeks=1):
                return True

    return False


def create_ap_payment(workspace_id: int) -> None:
    """
    Create AP Payment
    :param workspace_id: Workspace Id
    :return: None
    """
    fyle_credentials = FyleCredential.objects.get(workspace_id=workspace_id)
    platform = PlatformConnector(fyle_credentials)
    filter_credit_expenses = False

    bills = Bill.objects.filter(
        payment_synced=False, expense_group__workspace_id=workspace_id,
        expense_group__fund_source='PERSONAL', is_retired=False
    ).all()

    if bills:
        for bill in bills:
            expense_group_reimbursement_status = check_expenses_reimbursement_status(
                bill.expense_group.expenses.all(),
                workspace_id=workspace_id,
                platform=platform,
                filter_credit_expenses=filter_credit_expenses
            )

            if expense_group_reimbursement_status:
                skip_payment = validate_for_skipping_payment(export_module=bill, workspace_id=workspace_id, type='CREATING_AP_PAYMENT')

                if skip_payment:
                    continue

                task_log, _ = TaskLog.objects.update_or_create(
                    workspace_id=workspace_id,
                    task_id='PAYMENT_{}'.format(bill.expense_group.id),
                    defaults={
                        'status': 'IN_PROGRESS',
                        'type': 'CREATING_AP_PAYMENT'
                    }
                )

                try:
                    with transaction.atomic():

                        ap_payment_object = APPayment.create_ap_payment(bill.expense_group)
                        bill_task_log = TaskLog.objects.get(expense_group=bill.expense_group)
                        record_key = bill_task_log.detail['data']['apbill']['RECORDNO']

                        ap_payment_lineitems_objects = APPaymentLineitem.create_ap_payment_lineitems(
                            ap_payment_object.expense_group, record_key
                        )

                        sage_intacct_credentials = SageIntacctCredential.objects.get(workspace_id=workspace_id)
                        sage_intacct_connection = SageIntacctConnector(sage_intacct_credentials, workspace_id)
                        created_ap_payment = sage_intacct_connection.post_ap_payment(
                            ap_payment_object, ap_payment_lineitems_objects
                        )

                        bill.payment_synced = True
                        bill.paid_on_sage_intacct = True
                        bill.save()

                        task_log.detail = created_ap_payment
                        task_log.ap_payment = ap_payment_object
                        task_log.sage_intacct_errors = None
                        task_log.status = 'COMPLETE'

                        task_log.save()

                except SageIntacctCredential.DoesNotExist:
                    logger.info(
                        'Sage-Intacct Credentials not found for workspace_id %s / expense group %s',
                        workspace_id,
                        bill.expense_group
                    )
                    detail = {
                        'expense_group_id': bill.expense_group.id,
                        'message': 'Sage-Intacct Account not connected'
                    }
                    task_log.status = 'FAILED'
                    task_log.detail = detail

                    task_log.save()

                except BulkError as exception:
                    logger.info(exception.response)
                    detail = exception.response
                    task_log.status = 'FAILED'
                    task_log.detail = detail
                    task_log.sage_intacct_errors = None

                    task_log.save()

                except WrongParamsError as exception:
                    logger.info(exception.response)
                    task_log.status = 'FAILED'
                    task_log.detail = exception.response

                    if exception.response and (
                        "Oops, we can't find this transaction; enter a valid" in str(exception.response)
                        or 'No line items found' in str(exception.response)
                        or 'There is no due on the bill' in str(exception.response)
                    ):
                        bill.payment_synced = True
                        bill.paid_on_sage_intacct = True
                        bill.save()

                        task_log.delete()
                    else:
                        task_log.save()

                except InvalidTokenError as exception:
                    logger.info(exception.response)
                    task_log.status = 'FAILED'
                    task_log.detail = exception.response

                    task_log.save()

                except NoPrivilegeError as exception:
                    logger.info(exception.response)
                    task_log.status = 'FAILED'
                    task_log.detail = exception.response

                    task_log.save()

                except Exception:
                    error = traceback.format_exc()
                    task_log.detail = {
                        'error': error
                    }
                    task_log.status = 'FATAL'
                    task_log.save()
                    logger.exception('Something unexpected happened workspace_id: %s %s', task_log.workspace_id,
                                 task_log.detail)


def create_sage_intacct_reimbursement(workspace_id: int) -> None:
    """
    Create Sage Intacct Reimbursement
    :param workspace_id: Workspace Id
    :return: None
    """
    fyle_credentials = FyleCredential.objects.get(workspace_id=workspace_id)

    platform = PlatformConnector(fyle_credentials=fyle_credentials)
    filter_credit_expenses = False

    expense_reports: list[ExpenseReport] = ExpenseReport.objects.filter(
        payment_synced=False, expense_group__workspace_id=workspace_id,
        expense_group__fund_source='PERSONAL', is_retired=False
    ).all()

    for expense_report in expense_reports:
        expense_group_reimbursement_status = check_expenses_reimbursement_status(
            expense_report.expense_group.expenses.all(), workspace_id=workspace_id, platform=platform, filter_credit_expenses=filter_credit_expenses)
        if expense_group_reimbursement_status:

            skip_reimbursement = validate_for_skipping_payment(export_module=expense_report, workspace_id=workspace_id, type='CREATING_REIMBURSEMENT')
            if skip_reimbursement:
                continue

            task_log, _ = TaskLog.objects.update_or_create(
                workspace_id=workspace_id,
                task_id='PAYMENT_{}'.format(expense_report.expense_group.id),
                defaults={
                    'status': 'IN_PROGRESS',
                    'type': 'CREATING_REIMBURSEMENT'
                }
            )

            try:
                with transaction.atomic():
                    sage_intacct_reimbursement_object = SageIntacctReimbursement.create_sage_intacct_reimbursement(expense_report.expense_group)
                    expense_report_task_log = TaskLog.objects.get(expense_group=expense_report.expense_group)
                    record_key = expense_report_task_log.detail['key']

                    sage_intacct_reimbursement_lineitems_objects = SageIntacctReimbursementLineitem.create_sage_intacct_reimbursement_lineitems(
                        sage_intacct_reimbursement_object.expense_group,
                        record_key
                    )

                    sage_intacct_credentials = SageIntacctCredential.objects.get(workspace_id=workspace_id)
                    sage_intacct_connection = SageIntacctConnector(sage_intacct_credentials, workspace_id)
                    created__sage_intacct_reimbursement = sage_intacct_connection.post_sage_intacct_reimbursement(
                        sage_intacct_reimbursement_object,
                        sage_intacct_reimbursement_lineitems_objects
                    )

                    expense_report.payment_synced = True
                    expense_report.paid_on_sage_intacct = True
                    expense_report.save()

                    task_log.detail = created__sage_intacct_reimbursement
                    task_log.sage_intacct_reimbursement = sage_intacct_reimbursement_object
                    task_log.sage_intacct_errors = None
                    task_log.status = 'COMPLETE'

                    task_log.save()

            except SageIntacctCredential.DoesNotExist:
                logger.info(
                    'Sage-Intacct Credentials not found for workspace_id %s / expense group %s',
                    workspace_id,
                    expense_report.expense_group
                )
                detail = {
                    'expense_group_id': expense_report.expense_group.id,
                    'message': 'Sage-Intacct Account not connected'
                }
                task_log.status = 'FAILED'
                task_log.detail = detail

                task_log.save()

            except BulkError as exception:
                logger.info(exception.response)
                detail = exception.response
                task_log.status = 'FAILED'
                task_log.detail = detail
                task_log.sage_intacct_errors = None

                task_log.save()

            except WrongParamsError as exception:
                logger.info(exception.response)
                task_log.status = 'FAILED'
                task_log.detail = exception.response

                if exception.response and (
                    'exceeds total amount due ()' in str(exception.response)
                    or 'exceeds total amount due (0)' in str(exception.response)
                    or 'Payment cannot be processed because one or more bills are already paid' in str(exception.response)
                    or 'The payment cannot be processed because one or more bills were paid' in str(exception.response)
                ):
                    expense_report.payment_synced = True
                    expense_report.paid_on_sage_intacct = True
                    expense_report.save()

                    task_log.delete()
                else:
                    task_log.save()

            except InvalidTokenError as exception:
                logger.info(exception.response)
                task_log.status = 'FAILED'
                task_log.detail = exception.response

                task_log.save()

            except NoPrivilegeError as exception:
                logger.info(exception.response)
                task_log.status = 'FAILED'
                task_log.detail = exception.response

                task_log.save()

            except Exception:
                error = traceback.format_exc()
                task_log.detail = {
                    'error': error
                }
                task_log.status = 'FATAL'
                task_log.save()
                logger.exception(
                    'Something unexpected happened workspace_id: %s %s',
                    task_log.workspace_id,
                    task_log.detail
                )


def get_all_sage_intacct_bill_ids(sage_objects: Bill) -> dict:
    """
    Get all sage intacct bill ids
    :param sage_objects: Sage Objects
    :return: Sage Intacct Bill Details
    """
    sage_intacct_bill_details = {}
    expense_group_ids = [sage_object.expense_group_id for sage_object in sage_objects]
    task_logs = TaskLog.objects.filter(expense_group_id__in=expense_group_ids).all()

    for task_log in task_logs:
        sage_intacct_bill_details[task_log.detail['data']['apbill']['RECORDNO']] = task_log.expense_group.id

    return sage_intacct_bill_details


def get_all_sage_intacct_expense_report_ids(sage_objects: ExpenseReport) -> dict:
    """
    Get all sage intacct expense report ids
    :param sage_objects: Sage Objects
    :return: Sage Intacct Expense Report Details
    """
    sage_intacct_expense_report_details = {}
    expense_group_ids = [sage_object.expense_group_id for sage_object in sage_objects]
    task_logs = TaskLog.objects.filter(expense_group_id__in=expense_group_ids).all()

    for task_log in task_logs:
        sage_intacct_expense_report_details[task_log.detail['key']] = task_log.expense_group.id
    return sage_intacct_expense_report_details


def check_sage_intacct_object_status(workspace_id: int) -> None:
    """
    Check Sage Intacct Object Status
    :param workspace_id: Workspace Id
    :return: None
    """
    try:
        sage_intacct_credentials = SageIntacctCredential.objects.get(workspace_id=workspace_id)
        sage_intacct_connection = SageIntacctConnector(sage_intacct_credentials, workspace_id)
    except (SageIntacctCredential.DoesNotExist, InvalidTokenError, NoPrivilegeError):
        logger.info('Invalid Token or SageIntacct credentials does not exist - %s or Insufficient permission to access the requested module', workspace_id)
        return

    bills = Bill.objects.filter(
        expense_group__workspace_id=workspace_id,
        paid_on_sage_intacct=False,
        expense_group__fund_source='PERSONAL'
    ).all()

    expense_reports = ExpenseReport.objects.filter(
        expense_group__workspace_id=workspace_id,
        paid_on_sage_intacct=False,
        expense_group__fund_source='PERSONAL'
    ).all()

    if bills:
        bill_ids = get_all_sage_intacct_bill_ids(bills)  # {'bill_id (sage side)': 'expense_group_id'}

        bill_ids_batches = [list(bill_ids.keys())[i:i + 50] for i in range(0, len(bill_ids), 50)]

        for batch in bill_ids_batches:
            bills_details = sage_intacct_connection.get_bills(bill_ids=batch)

            for bill_detail in bills_details:
                if bill_detail.get('STATE') == 'Paid':
                    expense_group_id = bill_ids[bill_detail['RECORDNO']]
                    bill = bills.filter(expense_group_id=expense_group_id).first()
                    line_items = BillLineitem.objects.filter(bill_id=bill.id)

                    expenses_to_update = []
                    for line_item in line_items:
                        expense = line_item.expense
                        expense.paid_on_sage_intacct = True
                        expense.updated_at = datetime.now(timezone.utc)
                        expenses_to_update.append(expense)

                    if expenses_to_update:
                        Expense.objects.bulk_update(expenses_to_update, ['paid_on_sage_intacct', 'updated_at'], batch_size=50)

                    bill.paid_on_sage_intacct = True
                    bill.payment_synced = True
                    bill.save()

    if expense_reports:
        expense_report_ids = get_all_sage_intacct_expense_report_ids(expense_reports)  # {'expense_report_id (sage side)': 'expense_group_id'}

        expense_report_ids_batches = [list(expense_report_ids.keys())[i:i + 50] for i in range(0, len(expense_report_ids), 50)]

        for batch in expense_report_ids_batches:
            expense_reports_details = sage_intacct_connection.get_expense_reports(expense_report_ids=batch)

            for expense_report_detail in expense_reports_details:
                if expense_report_detail.get('STATE') == 'Paid':
                    expense_group_id = expense_report_ids[expense_report_detail['RECORDNO']]
                    expense_report = expense_reports.filter(expense_group_id=expense_group_id).first()
                    line_items = ExpenseReportLineitem.objects.filter(expense_report_id=expense_report.id)

                    expenses_to_update = []
                    for line_item in line_items:
                        expense = line_item.expense
                        expense.paid_on_sage_intacct = True
                        expense.updated_at = datetime.now(timezone.utc)
                        expenses_to_update.append(expense)

                    if expenses_to_update:
                        Expense.objects.bulk_update(expenses_to_update, ['paid_on_sage_intacct', 'updated_at'], batch_size=50)

                    expense_report.paid_on_sage_intacct = True
                    expense_report.payment_synced = True
                    expense_report.save()


def process_fyle_reimbursements(workspace_id: int) -> None:
    """
    Process Fyle Reimbursements
    :param workspace_id: Workspace Id
    :return: None
    """
    fyle_credentials = FyleCredential.objects.get(workspace_id=workspace_id)

    platform = PlatformConnector(fyle_credentials=fyle_credentials)

    reports_to_be_marked = set()
    payloads = []

    report_ids = Expense.objects.filter(fund_source='PERSONAL', paid_on_fyle=False, workspace_id=workspace_id).values_list('report_id').distinct()
    for report_id in report_ids:
        report_id = report_id[0]
        expenses = Expense.objects.filter(fund_source='PERSONAL', report_id=report_id, workspace_id=workspace_id).all()
        paid_expenses = expenses.filter(paid_on_sage_intacct=True)

        all_expense_paid = False
        if len(expenses):
            all_expense_paid = len(expenses) == len(paid_expenses)

        if all_expense_paid:
            payloads.append({'id': report_id, 'paid_notify_at': datetime.now(timezone.utc).strftime('%Y-%m-%dT%H:%M:%S.%fZ')})
            reports_to_be_marked.add(report_id)

    if payloads:
        mark_paid_on_fyle(platform, payloads, reports_to_be_marked, workspace_id)


def mark_paid_on_fyle(platform: PlatformConnector, payloads:dict, reports_to_be_marked: list, workspace_id: int, retry_num: int = 10) -> None:
    """
    Mark Paid on Fyle
    :param platform: Platform
    :param payloads: Payloads
    :param reports_to_be_marked: Reports to be marked
    :param workspace_id: Workspace Id
    :param retry_num: Retry Number
    :return: None
    """
    try:
        logger.info('Marking reports paid on fyle for report ids - %s', reports_to_be_marked)
        logger.info('Payloads- %s', payloads)
        platform.reports.bulk_mark_as_paid(payloads)
        Expense.objects.filter(report_id__in=list(reports_to_be_marked), workspace_id=workspace_id, paid_on_fyle=False).update(paid_on_fyle=True, updated_at=datetime.now(timezone.utc))
    except Exception as e:
        error = traceback.format_exc()
        target_messages = ['Report is not in APPROVED or PAYMENT_PROCESSING State', 'Permission denied to perform this action.']
        error_response = e.response
        to_remove = set()

        for item in error_response.get('data', []):
            if item.get('message') in target_messages:
                Expense.objects.filter(report_id=item['key'], workspace_id=workspace_id, paid_on_fyle=False).update(paid_on_fyle=True, updated_at=datetime.now(timezone.utc))
                to_remove.add(item['key'])

        for report_id in to_remove:
            payloads = [payload for payload in payloads if payload['id'] != report_id]
            reports_to_be_marked.remove(report_id)

        if retry_num > 0 and payloads:
            retry_num -= 1
            logger.info('Retrying to mark reports paid on fyle, retry_num=%d', retry_num)
            mark_paid_on_fyle(platform, payloads, reports_to_be_marked, workspace_id, retry_num)

        else:
            logger.info('Retry limit reached or no payloads left. Failed to process payloads - %s:', reports_to_be_marked)

        error = {
            'error': error
        }
        logger.exception(error)


def update_expense_and_post_summary(in_progress_expenses: list[Expense], workspace_id: int, fund_source: str) -> None:
    """
    Update expense and post accounting export summary
    :param in_progress_expenses: List of expenses
    :param workspace_id: Workspace ID
    :param fund_source: Fund source
    :return: None
    """
    update_expenses_in_progress(in_progress_expenses)
    post_accounting_export_summary(workspace_id, [expense.id for expense in in_progress_expenses], fund_source)


def generate_export_url_and_update_expense(expense_group: ExpenseGroup) -> None:
    """
    Generate export url and update expense
    :param expense_group: Expense Group
    :return: None
    """
    try:
        export_id = expense_group.response_logs['url_id']
        url = 'https://www-p02.intacct.com/ia/acct/ur.phtml?.r={export_id}'.format(
            export_id=export_id
        )
    except Exception as error:
        # Defaulting it to Intacct app url, worst case scenario if we're not able to parse it properly
        url = 'https://www-p02.intacct.com'
        logger.error('Error while generating export url %s', error)

    expense_group.export_url = url
    expense_group.save()

    update_complete_expenses(expense_group.expenses.all(), url)
<<<<<<< HEAD
    post_accounting_export_summary(expense_group.workspace.id, [expense.id for expense in expense_group.expenses.all()], expense_group.fund_source)
=======
    post_accounting_export_summary(expense_group.workspace.fyle_org_id, expense_group.workspace.id, [expense.id for expense in expense_group.expenses.all()], expense_group.fund_source)


def search_and_upsert_vendors(workspace_id: int, configuration: Configuration, expense_group_filters: dict, fund_source: str) -> bool:
    """
    Search the vendors not present in Destination Attribute and upsert them
    :param workspace_id: Workspace ID
    :param configuration: Configuration
    :param expense_group_filters: filters for expense group in export queue
    :param fund_source: Fund Source
    :return: True if missing vendors are present else False
    """
    vendors_list = set()

    # CCC Vendors
    if fund_source == 'CCC' and configuration.corporate_credit_card_expenses_object:
        ccc_group_ids = list(get_filtered_expense_group_ids(expense_group_filters=expense_group_filters))

        if ccc_group_ids and (configuration.corporate_credit_card_expenses_object == 'CHARGE_CARD_TRANSACTION' or (
            configuration.corporate_credit_card_expenses_object == 'JOURNAL_ENTRY' and configuration.use_merchant_in_journal_line
        )):
            vendors = Expense.objects.filter(
                workspace_id=workspace_id,
                expensegroup__id__in=ccc_group_ids,
                vendor__isnull=False
            ).values_list('vendor', flat=True)
            vendors_list.update(v for v in vendors if v)

        elif ccc_group_ids and configuration.corporate_credit_card_expenses_object == 'JOURNAL_ENTRY' and configuration.employee_field_mapping == 'VENDOR':
            employee_names = get_employee_as_vendors_name(workspace_id=workspace_id, expense_group_ids=ccc_group_ids)
            vendors_list.update(name for name in employee_names if name)

    # Reimbursable Vendors
    if fund_source == 'PERSONAL' and configuration.reimbursable_expenses_object in ['BILL', 'JOURNAL_ENTRY'] and configuration.employee_field_mapping == 'VENDOR':
        reimb_group_ids = list(get_filtered_expense_group_ids(expense_group_filters=expense_group_filters))

        employee_names = get_employee_as_vendors_name(workspace_id=workspace_id, expense_group_ids=reimb_group_ids)
        vendors_list.update(name for name in employee_names if name)

    # Final DB check for missing vendors
    if vendors_list:
        existing_vendors = DestinationAttribute.objects.filter(
            workspace_id=workspace_id,
            attribute_type='VENDOR',
        ).annotate(lower_value=Lower('value')).filter(
            lower_value__in=[vendor.lower() for vendor in vendors_list]
        ).values_list('value', flat=True)

        missing_vendors = list(set(vendors_list) - set(existing_vendors))

        if missing_vendors:
            sage_intacct_credentials = SageIntacctCredential.objects.get(workspace_id=workspace_id)
            sage_intacct_connection = SageIntacctConnector(sage_intacct_credentials, workspace_id)
            sage_intacct_connection.search_and_create_vendors(workspace_id=workspace_id, missing_vendors=missing_vendors)
            return True

    return False


def get_filtered_expense_group_ids(expense_group_filters: dict) -> list:
    """
    Get expense group ids
    :param fund_source: Fund Source
    :param expense_group_filters: Expense group filter
    """
    return ExpenseGroup.objects.filter(
        **expense_group_filters
    ).values_list('id', flat=True)


def get_employee_as_vendors_name(workspace_id: int, expense_group_ids: list) -> list:
    """
    Get employee as vendors
    :param workspace_id: Workspace ID
    :param expense_group_ids: Expense Group ID
    """
    employee_email_list = Expense.objects.filter(
        workspace_id=workspace_id,
        expensegroup__id__in=expense_group_ids,
        employee_email__isnull=False
    ).values_list('employee_email', flat=True)

    employee_attr_ids = ExpenseAttribute.objects.filter(
        workspace_id=workspace_id,
        attribute_type='EMPLOYEE',
        value__in=employee_email_list
    ).values_list('id', flat=True)

    mapped_expense_attribute_ids = EmployeeMapping.objects.filter(
        workspace_id=workspace_id,
        destination_vendor_id__isnull=False,
        source_employee_id__in=employee_attr_ids
    ).values_list('source_employee_id', flat=True)

    unmapped_employee_ids = set(employee_attr_ids) - set(mapped_expense_attribute_ids)

    unmapped_employee_names = ExpenseAttribute.objects.filter(
        workspace_id=workspace_id,
        attribute_type='EMPLOYEE',
        id__in=unmapped_employee_ids
    ).values_list('detail__full_name', flat=True)

    return unmapped_employee_names


def check_cache_and_search_vendors(workspace_id: int, fund_source: str) -> None:
    """
    Check cache and search vendors in Intacct
    :param workspace_id: Workspace ID
    :param expense_group_ids: Expense Group ID
    :param fund source: CCC/PERSONAL
    """
    expense_group_filters = {
        'workspace_id': workspace_id,
        'exported_at__isnull': True,
        'fund_source': fund_source
    }

    configuration = Configuration.objects.filter(workspace_id=workspace_id).first()

    vendor_cache_key = f"{fund_source}_vendor_cache_{workspace_id}"

    vendor_cache_timestamp = cache.get(key=vendor_cache_key)

    is_upserted = False

    if not vendor_cache_timestamp:
        logger.info("Vendor Cache not found for Workspace %s", workspace_id)
        is_upserted = search_and_upsert_vendors(
            workspace_id=workspace_id,
            configuration=configuration,
            expense_group_filters=expense_group_filters,
            fund_source=fund_source
        )

    if is_upserted:
        logger.info("Setting Vendor Cache for Workspace %s", workspace_id)
        cache.set(key=vendor_cache_key, value=datetime.now(timezone.utc), timeout=86400)
    elif vendor_cache_timestamp and not is_upserted:
        logger.info("Vendor Cache found for Workspace %s, last cached at %s", workspace_id, vendor_cache_timestamp)
>>>>>>> ad169abb
<|MERGE_RESOLUTION|>--- conflicted
+++ resolved
@@ -1768,10 +1768,7 @@
     expense_group.save()
 
     update_complete_expenses(expense_group.expenses.all(), url)
-<<<<<<< HEAD
     post_accounting_export_summary(expense_group.workspace.id, [expense.id for expense in expense_group.expenses.all()], expense_group.fund_source)
-=======
-    post_accounting_export_summary(expense_group.workspace.fyle_org_id, expense_group.workspace.id, [expense.id for expense in expense_group.expenses.all()], expense_group.fund_source)
 
 
 def search_and_upsert_vendors(workspace_id: int, configuration: Configuration, expense_group_filters: dict, fund_source: str) -> bool:
@@ -1910,5 +1907,4 @@
         logger.info("Setting Vendor Cache for Workspace %s", workspace_id)
         cache.set(key=vendor_cache_key, value=datetime.now(timezone.utc), timeout=86400)
     elif vendor_cache_timestamp and not is_upserted:
-        logger.info("Vendor Cache found for Workspace %s, last cached at %s", workspace_id, vendor_cache_timestamp)
->>>>>>> ad169abb
+        logger.info("Vendor Cache found for Workspace %s, last cached at %s", workspace_id, vendor_cache_timestamp)