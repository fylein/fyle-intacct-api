--- conflicted
+++ resolved
@@ -239,13 +239,7 @@
 
     if (
         merchant
-<<<<<<< HEAD
-        and not configuration.import_vendors_as_merchants
         and configuration.corporate_credit_card_expenses_object
-        and configuration.auto_create_merchants_as_vendors
-=======
-        and configuration.corporate_credit_card_expenses_object
->>>>>>> de6b8a01
         and (
             configuration.corporate_credit_card_expenses_object == 'CHARGE_CARD_TRANSACTION'
             or (
@@ -255,12 +249,8 @@
         )
     ):
         try:
-<<<<<<< HEAD
-            vendor = sage_intacct_connection.get_or_create_vendor(merchant, create=True)
-=======
             is_create = configuration.auto_create_merchants_as_vendors and not configuration.import_vendors_as_merchants
             vendor = sage_intacct_connection.get_or_create_vendor(merchant, create=is_create)
->>>>>>> de6b8a01
         except WrongParamsError as bad_request:
             logger.info(bad_request.response)
 
