--- conflicted
+++ resolved
@@ -11,10 +11,7 @@
 
 from .models import Expense, ExpenseGroup, ExpenseGroupSettings
 from .connector import FyleConnector
-<<<<<<< HEAD
-=======
 from .serializers import ExpenseGroupSerializer
->>>>>>> 1af2191c
 
 logger = logging.getLogger(__name__)
 
