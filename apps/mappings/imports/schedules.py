--- conflicted
+++ resolved
@@ -34,10 +34,6 @@
         source_field__in=['CATEGORY', 'PROJECT', 'COST_CENTER', 'TAX_GROUP']
     ).count()
 
-<<<<<<< HEAD
-    # If the import_fields_count is 0, delete the schedule
-    if import_fields_count == 0 and not configuration.import_vendors_as_merchants:
-=======
     custom_field_import_fields_count = MappingSetting.objects.filter(
         import_to_fyle=True,
         workspace_id=configuration.workspace_id, 
@@ -45,8 +41,7 @@
     ).count()
 
     # If the import fields count is 0, delete the schedule
-    if import_fields_count == 0 and custom_field_import_fields_count == 0:
->>>>>>> 1b1d971f
+    if import_fields_count == 0 and custom_field_import_fields_count == 0 and not configuration.import_vendors_as_merchants:
         Schedule.objects.filter(
             func='apps.mappings.imports.queues.chain_import_fields_to_fyle',
             args='{}'.format(configuration.workspace_id)
