import logging
import traceback
from datetime import datetime, timedelta
from dateutil import parser

from typing import List, Dict

from django_q.models import Schedule
from django_q.tasks import Chain
from fyle_integrations_platform_connector import PlatformConnector

from fyle.platform.exceptions import WrongParamsError, InvalidTokenError as FyleInvalidTokenError, InternalServerError

from fyle_accounting_mappings.helpers import EmployeesAutoMappingHelper
from fyle_accounting_mappings.models import Mapping, MappingSetting, ExpenseAttribute, DestinationAttribute, \
    CategoryMapping, ExpenseField

from sageintacctsdk.exceptions import InvalidTokenError, NoPrivilegeError

from apps.fyle.helpers import connect_to_platform
from apps.fyle.models import DependentFieldSetting
from apps.mappings.models import GeneralMapping
from apps.sage_intacct.utils import SageIntacctConnector
from apps.sage_intacct.models import CostType
from apps.workspaces.models import SageIntacctCredential, FyleCredential, Configuration
from .constants import FYLE_EXPENSE_SYSTEM_FIELDS

logger = logging.getLogger(__name__)
logger.level = logging.INFO


def remove_duplicates(si_attributes: List[DestinationAttribute], is_dependent: bool = False):
    unique_attributes = []
    attribute_values = []

    if is_dependent:
        for attribute in si_attributes:
            # when we allow it for other types, we should explicitly fix all these
            if {attribute.detail['project_name']: attribute.value.lower()} not in attribute_values:
                unique_attributes.append(attribute)
                attribute_values.append({attribute.detail['project_name']: attribute.value.lower()})

    else:
        for attribute in si_attributes:
            if attribute.value.lower() not in attribute_values:
                unique_attributes.append(attribute)
                attribute_values.append(attribute.value.lower())

    return unique_attributes

def disable_expense_attributes(source_field, destination_field, workspace_id):

    # Get All the inactive destination attribute ids
    filter = {
        'mapping__isnull': False,
        'mapping__destination_type': destination_field
    }

    if source_field == 'CATEGORY':
        if destination_field == 'EXPENSE_TYPE':
            filter = {
                'destination_expense_head__isnull': False
            }
        elif destination_field == 'ACCOUNT':
            filter = {
                'destination_account__isnull': False
            }

    destination_attribute_ids = DestinationAttribute.objects.filter(
        attribute_type=destination_field,
        active=False,
        workspace_id=workspace_id,
        **filter
    ).values_list('id', flat=True)

    # Get all the expense attributes that are mapped to these destination_attribute_ids
    filter = {
        'mapping__destination_id__in': destination_attribute_ids
    }

    if source_field == 'CATEGORY':
        if destination_field == 'EXPENSE_TYPE':
            filter = {
                'categorymapping__destination_expense_head_id__in': destination_attribute_ids
            }
        elif destination_field == 'ACCOUNT':
            filter = {
                'categorymapping__destination_account_id__in': destination_attribute_ids
            }

    expense_attributes_to_disable = ExpenseAttribute.objects.filter(
        attribute_type=source_field,
        active=True,
        **filter
    )

    # Update active column to false for expense attributes to be disabled
    expense_attributes_ids = []
    if expense_attributes_to_disable :
        expense_attributes_ids = [expense_attribute.id for expense_attribute in expense_attributes_to_disable]
        expense_attributes_to_disable.update(active=False)

    return expense_attributes_ids

def create_fyle_projects_payload(projects: List[DestinationAttribute], existing_project_names: list,
                                 updated_projects: List[ExpenseAttribute] = None):
    """
    Create Fyle Projects Payload from Sage Intacct Projects and Customers
    :param projects: Sage Intacct Projects
    :return: Fyle Projects Payload
    """
    payload = []

    if updated_projects:
        for project in updated_projects:
            destination_id_of_project = project.mapping.first().destination.destination_id
            payload.append({
                'id': project.source_id,
                'name': project.value,
                'code': destination_id_of_project,
                'description': 'Project - {0}, Id - {1}'.format(
                    project.value,
                    destination_id_of_project
                ),
                'is_enabled': project.active
            })
    else:
        existing_project_names = [project_name.lower() for project_name in existing_project_names]
        for project in projects:
            if project.value.lower() not in existing_project_names:
                payload.append({
                    'name': project.value,
                    'code': project.destination_id,
                    'description': 'Sage Intacct Project - {0}, Id - {1}'.format(
                        project.value,
                        project.destination_id
                    ),
                    'is_enabled': True if project.active is None else project.active
                })

    return payload


def post_projects_in_batches(platform: PlatformConnector, workspace_id: int, destination_field: str):
    existing_project_names = ExpenseAttribute.objects.filter(
        attribute_type='PROJECT', workspace_id=workspace_id).values_list('value', flat=True)
    si_attributes_count = DestinationAttribute.objects.filter(
        attribute_type=destination_field, workspace_id=workspace_id).count()
    page_size = 200

    for offset in range(0, si_attributes_count, page_size):
        limit = offset + page_size
        paginated_si_attributes = DestinationAttribute.objects.filter(
            attribute_type=destination_field, workspace_id=workspace_id).order_by('value', 'id')[offset:limit]

        paginated_si_attributes = remove_duplicates(paginated_si_attributes)

        fyle_payload: List[Dict] = create_fyle_projects_payload(
            paginated_si_attributes, existing_project_names)
        if fyle_payload:
            platform.projects.post_bulk(fyle_payload)
            platform.projects.sync()

        Mapping.bulk_create_mappings(paginated_si_attributes, 'PROJECT', destination_field, workspace_id)
    
    if destination_field == 'PROJECT':
        project_ids_to_be_changed = disable_expense_attributes('PROJECT', 'PROJECT', workspace_id)
        if project_ids_to_be_changed:
            expense_attributes = ExpenseAttribute.objects.filter(id__in=project_ids_to_be_changed)
            fyle_payload: List[Dict] = create_fyle_projects_payload(projects=[], existing_project_names=[], updated_projects=expense_attributes)
            platform.projects.post_bulk(fyle_payload)
            platform.projects.sync()


def auto_create_project_mappings(workspace_id: int):
    """
    Create Project Mappings
    :return: mappings
    """
    try:
        fyle_credentials: FyleCredential = FyleCredential.objects.get(workspace_id=workspace_id)

        platform = PlatformConnector(fyle_credentials=fyle_credentials)
        platform.projects.sync()

        mapping_setting = MappingSetting.objects.get(
            source_field='PROJECT', workspace_id=workspace_id
        )

        sync_sage_intacct_attributes(mapping_setting.destination_field, workspace_id)

        post_projects_in_batches(platform, workspace_id, mapping_setting.destination_field)

    except (SageIntacctCredential.DoesNotExist, InvalidTokenError):
        logger.info('Invalid Token or Sage Intacct credentials does not exist - %s', workspace_id)
    
    except FyleInvalidTokenError:
        logger.info('Invalid Token for fyle')
    
    except InternalServerError:
        logger.error('Internal server error while importing to Fyle')
    
    except NoPrivilegeError:
        logger.info('Insufficient permission to access the requested module')

    except WrongParamsError as exception:
        logger.error(
            'Error while creating projects workspace_id - %s in Fyle %s %s',
            workspace_id, exception.message, {'error': exception.response}
        )

    except Exception:
        error = traceback.format_exc()
        error = {
            'error': error
        }
        logger.exception(
            'Error while creating projects workspace_id - %s error: %s',
            workspace_id, error
        )


def async_auto_map_employees(workspace_id: int):
    configuration = Configuration.objects.get(workspace_id=workspace_id)
    employee_mapping_preference = configuration.auto_map_employees

    destination_type = configuration.employee_field_mapping

    fyle_credentials = FyleCredential.objects.get(workspace_id=workspace_id)


    try:
        platform = PlatformConnector(fyle_credentials=fyle_credentials)
        sage_intacct_credentials = SageIntacctCredential.objects.get(workspace_id=workspace_id)
        sage_intacct_connection = SageIntacctConnector(
            credentials_object=sage_intacct_credentials, workspace_id=workspace_id)

        platform.employees.sync()
        if destination_type == 'EMPLOYEE':
            sage_intacct_connection.sync_employees()
        else:
            sage_intacct_connection.sync_vendors()

        EmployeesAutoMappingHelper(workspace_id, destination_type, employee_mapping_preference).reimburse_mapping()
    except (SageIntacctCredential.DoesNotExist, InvalidTokenError):
        logger.info('Invalid Token or Sage Intacct Credentials does not exist - %s', workspace_id)
    
    except FyleInvalidTokenError:
        logger.info('Invalid Token for fyle')

    except NoPrivilegeError:
        logger.info('Insufficient permission to access the requested module')


def schedule_auto_map_employees(employee_mapping_preference: str, workspace_id: int):
    if employee_mapping_preference:
        start_datetime = datetime.now()

        schedule, _ = Schedule.objects.update_or_create(
            func='apps.mappings.tasks.async_auto_map_employees',
            args='{}'.format(workspace_id),
            defaults={
                'schedule_type': Schedule.MINUTES,
                'minutes': 24 * 60,
                'next_run': start_datetime
            }
        )
    else:
        schedule: Schedule = Schedule.objects.filter(
            func='apps.mappings.tasks.async_auto_map_employees',
            args='{}'.format(workspace_id)
        ).first()

        if schedule:
            schedule.delete()


def async_auto_map_charge_card_account(workspace_id: int):
    general_mappings = GeneralMapping.objects.get(workspace_id=workspace_id)
    default_charge_card_id = general_mappings.default_charge_card_id

    fyle_credentials = FyleCredential.objects.get(workspace_id=workspace_id)

    platform = PlatformConnector(fyle_credentials=fyle_credentials)

    platform.employees.sync()
    EmployeesAutoMappingHelper(workspace_id, 'CHARGE_CARD_NUMBER').ccc_mapping(
        default_charge_card_id, attribute_type='CHARGE_CARD_NUMBER'
    )


def schedule_auto_map_charge_card_employees(workspace_id: int):
    configuration = Configuration.objects.get(workspace_id=workspace_id)

    if configuration.auto_map_employees and \
        configuration.corporate_credit_card_expenses_object == 'CHARGE_CARD_TRANSACTION':

        start_datetime = datetime.now()

        schedule, _ = Schedule.objects.update_or_create(
            func='apps.mappings.tasks.async_auto_map_charge_card_account',
            args='{0}'.format(workspace_id),
            defaults={
                'schedule_type': Schedule.MINUTES,
                'minutes': 24 * 60,
                'next_run': start_datetime
            }
        )

    else:
        schedule: Schedule = Schedule.objects.filter(
            func='apps.mappings.tasks.async_auto_map_charge_card_account',
            args='{}'.format(workspace_id)
        ).first()

        if schedule:
            schedule.delete()


def get_all_categories_from_fyle(platform: PlatformConnector):
    categories_generator = platform.connection.v1beta.admin.categories.list_all(query_params={
            'order': 'id.desc'
        })

    categories = []

    for response in categories_generator:
        if response.get('data'):
            categories.extend(response['data'])

    category_name_map = {}
    for category in categories:
        if category['sub_category'] and category['name'] != category['sub_category']:
                    category['name'] = '{0} / {1}'.format(category['name'], category['sub_category'])
        category_name_map[category['name'].lower()] = category

    return category_name_map


def create_fyle_categories_payload(categories: List[DestinationAttribute], category_map: Dict, updated_categories: List[ExpenseAttribute] = [], destination_type: str = None):
    """
    Create Fyle Categories Payload from Sage Intacct Expense Types / Accounts
    :param workspace_id: Workspace integer id
    :param categories: Sage Intacct Categories / Accounts
    :return: Fyle Categories Payload
    """
    payload = []

    if updated_categories:
        for category in updated_categories:
            if destination_type == 'EXPENSE_TYPE':
                destination_id_of_category = category.categorymapping.destination_expense_head.destination_id
            elif destination_type == 'ACCOUNT':
                destination_id_of_category = category.categorymapping.destination_account.destination_id
            payload.append({
                'id': category.source_id,
                'name': category.value,
                'code': destination_id_of_category,
                'is_enabled': category.active
            })
    else:
        for category in categories:
            if category.value.lower() not in category_map:
                payload.append({
                    'name': category.value,
                    'code': category.destination_id,
                    'is_enabled': category.active
                })

    return payload


def sync_sage_intacct_attributes(sageintacct_attribute_type: str, workspace_id: int):
    sage_intacct_credentials: SageIntacctCredential = SageIntacctCredential.objects.get(workspace_id=workspace_id)

    sage_intacct_connection = SageIntacctConnector(
        credentials_object=sage_intacct_credentials,
        workspace_id=workspace_id
    )

    if sageintacct_attribute_type == 'LOCATION':
        sage_intacct_connection.sync_locations()

    elif sageintacct_attribute_type == 'PROJECT':
        sage_intacct_connection.sync_projects()

    elif sageintacct_attribute_type == 'DEPARTMENT':
        sage_intacct_connection.sync_departments()

    elif sageintacct_attribute_type == 'VENDOR':
        sage_intacct_connection.sync_vendors()
<<<<<<< HEAD
=======

    elif sageintacct_attribute_type == 'CLASS':
        sage_intacct_connection.sync_classes()

    elif sageintacct_attribute_type == 'TAX_DETAIL':
        sage_intacct_connection.sync_tax_details()

    elif sageintacct_attribute_type == 'ITEM':
        sage_intacct_connection.sync_items()

    elif sageintacct_attribute_type == 'TASK':
        sage_intacct_connection.sync_tasks()
>>>>>>> b1b4595e
    
    elif sageintacct_attribute_type == 'COST_TYPE':
        sage_intacct_connection.sync_cost_types()

    else:
        sage_intacct_connection.sync_user_defined_dimensions()


def create_fyle_cost_centers_payload(sageintacct_attributes: List[DestinationAttribute], existing_fyle_cost_centers: list):
    """
    Create Fyle Cost Centers Payload from SageIntacct Objects
    :param workspace_id: Workspace integer id
    :param sageintacct_attributes: SageIntacct Objects
    :param fyle_attribute: Fyle Attribute
    :return: Fyle Cost Centers Payload
    """
    fyle_cost_centers_payload = []

    for si_attribute in sageintacct_attributes:
        if si_attribute.value not in existing_fyle_cost_centers:
            fyle_cost_centers_payload.append({
                'name': si_attribute.value,
                'is_enabled': True if si_attribute.active is None else si_attribute.active,
                'description': 'Cost Center - {0}, Id - {1}'.format(
                    si_attribute.value,
                    si_attribute.destination_id
                )
            })

    return fyle_cost_centers_payload


def post_cost_centers_in_batches(platform: PlatformConnector, workspace_id: int, sageintacct_attribute_type: str):
    existing_cost_center_names = ExpenseAttribute.objects.filter(
        attribute_type='COST_CENTER', workspace_id=workspace_id).values_list('value', flat=True)

    si_attributes_count = DestinationAttribute.objects.filter(
        attribute_type=sageintacct_attribute_type, workspace_id=workspace_id).count()

    page_size = 200

    for offset in range(0, si_attributes_count, page_size):
        limit = offset + page_size
        paginated_si_attributes = DestinationAttribute.objects.filter(
            attribute_type=sageintacct_attribute_type, workspace_id=workspace_id).order_by('value', 'id')[offset:limit]

        paginated_si_attributes = remove_duplicates(paginated_si_attributes)

        fyle_payload: List[Dict] = create_fyle_cost_centers_payload(
            paginated_si_attributes, existing_cost_center_names)

        if fyle_payload:
            platform.cost_centers.post_bulk(fyle_payload)
            platform.cost_centers.sync()

        Mapping.bulk_create_mappings(paginated_si_attributes, 'COST_CENTER', sageintacct_attribute_type, workspace_id)


def auto_create_cost_center_mappings(workspace_id: int):
    """
    Create Cost Center Mappings
    """
    try:
        fyle_credentials: FyleCredential = FyleCredential.objects.get(workspace_id=workspace_id)

        platform = PlatformConnector(fyle_credentials=fyle_credentials)

        mapping_setting = MappingSetting.objects.get(
            source_field='COST_CENTER', import_to_fyle=True, workspace_id=workspace_id
        )

        platform.cost_centers.sync()

        sync_sage_intacct_attributes(mapping_setting.destination_field, workspace_id)

        post_cost_centers_in_batches(platform, workspace_id, mapping_setting.destination_field)

    except (SageIntacctCredential.DoesNotExist, InvalidTokenError):
        logger.info('Invalid Token or Sage Intacct credentials does not exist - %s', workspace_id)
    
    except FyleInvalidTokenError:
        logger.info('Invalid Token for fyle')

    except InternalServerError:
        logger.error('Internal server error while importing to Fyle')

    except NoPrivilegeError:
        logger.info('Insufficient permission to access the requested module')

    except WrongParamsError as exception:
        logger.error(
            'Error while creating cost centers workspace_id - %s in Fyle %s %s',
            workspace_id, exception.message, {'error': exception.response}
        )

    except Exception:
        error = traceback.format_exc()
        error = {
            'error': error
        }
        logger.exception(
            'Error while creating cost centers workspace_id - %s error: %s',
            workspace_id, error
        )


def schedule_cost_centers_creation(import_to_fyle, workspace_id):
    if import_to_fyle:
        schedule, _ = Schedule.objects.update_or_create(
            func='apps.mappings.tasks.auto_create_cost_center_mappings',
            args='{}'.format(workspace_id),
            defaults={
                'schedule_type': Schedule.MINUTES,
                'minutes': 24 * 60,
                'next_run': datetime.now()
            }
        )
    else:
        schedule: Schedule = Schedule.objects.filter(
            func='apps.mappings.tasks.auto_create_cost_center_mappings',
            args='{}'.format(workspace_id)
        ).first()

        if schedule:
            schedule.delete()


def construct_custom_field_placeholder(source_placeholder: str, fyle_attribute: str, existing_attribute: Dict):
    new_placeholder = None
    placeholder = None

    if existing_attribute:
        placeholder = existing_attribute['placeholder'] if 'placeholder' in existing_attribute else None

    # Here is the explanation of what's happening in the if-else ladder below
    # source_field is the field that's save in mapping settings, this field user may or may not fill in the custom field form
    # placeholder is the field that's saved in the detail column of destination attributes
    # fyle_attribute is what we're constructing when both of these fields would not be available

    if not (source_placeholder or placeholder):
        # If source_placeholder and placeholder are both None, then we're creating adding a self constructed placeholder
        new_placeholder = 'Select {0}'.format(fyle_attribute)
    elif not source_placeholder and placeholder:
        # If source_placeholder is None but placeholder is not, then we're choosing same place holder as 1 in detail section
        new_placeholder = placeholder
    elif source_placeholder and not placeholder:
        # If source_placeholder is not None but placeholder is None, then we're choosing the placeholder as filled by user in form
        new_placeholder = source_placeholder
    else:
        # Else, we're choosing the placeholder as filled by user in form or None
        new_placeholder = source_placeholder

    return new_placeholder


def create_fyle_expense_custom_field_payload(sageintacct_attributes: List[DestinationAttribute], workspace_id: int,
                                            fyle_attribute: str, platform: PlatformConnector, source_placeholder: str = None):
    """
    Create Fyle Expense Custom Field Payload from SageIntacct Objects
    :param workspace_id: Workspace ID
    :param sageintacct_attributes: SageIntacct Objects
    :param fyle_attribute: Fyle Attribute
    :return: Fyle Expense Custom Field Payload
    """

    fyle_expense_custom_field_options = []

    [fyle_expense_custom_field_options.append(sageintacct_attribute.value) for sageintacct_attribute in sageintacct_attributes]

    if fyle_attribute.lower() not in FYLE_EXPENSE_SYSTEM_FIELDS:
        existing_attribute = ExpenseAttribute.objects.filter(
            attribute_type=fyle_attribute, workspace_id=workspace_id).values_list('detail', flat=True).first()

        custom_field_id = None

        if existing_attribute is not None:
            custom_field_id = existing_attribute['custom_field_id']

        fyle_attribute = fyle_attribute.replace('_', ' ').title()
        placeholder = construct_custom_field_placeholder(source_placeholder, fyle_attribute, existing_attribute)

        expense_custom_field_payload = {
            'field_name': fyle_attribute,
            'type': 'SELECT',
            'is_enabled': True,
            'is_mandatory': False,
            'placeholder': placeholder,
            'options': fyle_expense_custom_field_options,
            'code': None
        }


        if custom_field_id:
            expense_field = platform.expense_custom_fields.get_by_id(custom_field_id)
            expense_custom_field_payload['id'] = custom_field_id
            expense_custom_field_payload['is_mandatory'] = expense_field['is_mandatory']

        return expense_custom_field_payload


def upload_attributes_to_fyle(workspace_id: int, sageintacct_attribute_type: str, fyle_attribute_type: str, source_placeholder: str = None):
    """
    Upload attributes to Fyle
    """

    fyle_credentials: FyleCredential = FyleCredential.objects.get(workspace_id=workspace_id)

    platform = PlatformConnector(fyle_credentials=fyle_credentials)

    sageintacct_attributes: List[DestinationAttribute] = DestinationAttribute.objects.filter(
        workspace_id=workspace_id, attribute_type=sageintacct_attribute_type
    )

    sageintacct_attributes = remove_duplicates(sageintacct_attributes)

    fyle_custom_field_payload = create_fyle_expense_custom_field_payload(
        fyle_attribute=fyle_attribute_type,
        sageintacct_attributes=sageintacct_attributes,
        workspace_id=workspace_id,
        platform=platform,
        source_placeholder=source_placeholder
    )

    if fyle_custom_field_payload:
        platform.expense_custom_fields.post(fyle_custom_field_payload)
        platform.expense_custom_fields.sync()

    return sageintacct_attributes


def auto_create_expense_fields_mappings(
    workspace_id: int, sageintacct_attribute_type: str, fyle_attribute_type: str, source_placeholder: str = None
):
    """
    Create Fyle Attributes Mappings
    :return: mappings
    """
    try:
        fyle_attributes = None
        fyle_attributes = upload_attributes_to_fyle(
            workspace_id=workspace_id,
            sageintacct_attribute_type=sageintacct_attribute_type,
            fyle_attribute_type=fyle_attribute_type,
            source_placeholder=source_placeholder
        )

        if fyle_attributes:
            Mapping.bulk_create_mappings(fyle_attributes, fyle_attribute_type, sageintacct_attribute_type, workspace_id)

    except InvalidTokenError:
        logger.info('Invalid Token or Invalid fyle credentials - %s', workspace_id)

    except FyleInvalidTokenError:
        logger.info('Invalid Token for fyle')
    
    except InternalServerError:
        logger.error('Internal server error while importing to Fyle')

    except WrongParamsError as exception:
        logger.error(
            'Error while creating %s workspace_id - %s in Fyle %s %s',
            fyle_attribute_type, workspace_id, exception.message, {'error': exception.response}
        )
    except Exception:
        error = traceback.format_exc()
        error = {
            'error': error
        }
        logger.exception(
            'Error while creating %s workspace_id - %s error: %s', fyle_attribute_type, workspace_id, error
        )


def async_auto_create_custom_field_mappings(workspace_id: str):
    mapping_settings = MappingSetting.objects.filter(
        is_custom=True, import_to_fyle=True, workspace_id=workspace_id
    ).all()

    for mapping_setting in mapping_settings:
        try:
            if mapping_setting.import_to_fyle:
                sync_sage_intacct_attributes(mapping_setting.destination_field, workspace_id)
                auto_create_expense_fields_mappings(
                    workspace_id, mapping_setting.destination_field, mapping_setting.source_field,
                    mapping_setting.source_placeholder
                )
        except (SageIntacctCredential.DoesNotExist, InvalidTokenError):
            logger.info('Invalid Token or Sage Intacct credentials does not exist - %s', workspace_id)
        except NoPrivilegeError:
            logger.info('Insufficient permission to access the requested module')


def schedule_fyle_attributes_creation(workspace_id: int):
    mapping_settings = MappingSetting.objects.filter(
        is_custom=True, import_to_fyle=True, workspace_id=workspace_id
    ).all()

    if mapping_settings:
        schedule, _= Schedule.objects.get_or_create(
            func='apps.mappings.tasks.async_auto_create_custom_field_mappings',
            args='{0}'.format(workspace_id),
            defaults={
                'schedule_type': Schedule.MINUTES,
                'minutes': 24 * 60,
                'next_run': datetime.now() + timedelta(hours=24)
            }
        )
    else:
        schedule: Schedule = Schedule.objects.filter(
            func='apps.mappings.tasks.async_auto_create_custom_field_mappings',
            args=workspace_id
        ).first()

        if schedule:
            schedule.delete()


def sync_expense_types_and_accounts(reimbursable_expenses_object: str, corporate_credit_card_expenses_object: str,
    si_connection: SageIntacctConnector):
    if reimbursable_expenses_object == 'EXPENSE_REPORT' or corporate_credit_card_expenses_object == 'EXPENSE_REPORT':
        si_connection.sync_expense_types()

    if reimbursable_expenses_object == 'BILL' or \
        corporate_credit_card_expenses_object in ('BILL', 'CHARGE_CARD_TRANSACTION', 'JOURNAL_ENTRY'):
        si_connection.sync_accounts()


def upload_categories_to_fyle(workspace_id: int, reimbursable_expenses_object: str,
    corporate_credit_card_expenses_object: str, fyle_credentials: FyleCredential):
    """
    Upload categories to Fyle
    """
    si_credentials: SageIntacctCredential = SageIntacctCredential.objects.get(workspace_id=workspace_id)

    platform = PlatformConnector(fyle_credentials)

    category_map = get_all_categories_from_fyle(platform=platform)


    si_connection = SageIntacctConnector(
        credentials_object=si_credentials,
        workspace_id=workspace_id
    )
    platform.categories.sync()
    

    sync_expense_types_and_accounts(reimbursable_expenses_object, corporate_credit_card_expenses_object, si_connection)

    if reimbursable_expenses_object == 'EXPENSE_REPORT':
        si_attributes: List[DestinationAttribute] = DestinationAttribute.objects.filter(
            workspace_id=workspace_id, attribute_type='EXPENSE_TYPE'
        )
    else:
        si_attributes: List[DestinationAttribute] = DestinationAttribute.objects.filter(
            workspace_id=workspace_id, attribute_type='ACCOUNT'
        ).all()

    si_attributes = remove_duplicates(si_attributes)

    fyle_payload: List[Dict] = create_fyle_categories_payload(si_attributes, category_map)
    if fyle_payload:
        platform.categories.post_bulk(fyle_payload)
        platform.categories.sync()

    return si_attributes


def bulk_create_ccc_category_mappings(workspace_id: int):
    """
    Create Category Mappings for CCC Expenses
    :param workspace_id: Workspace ID
    """
    category_mappings = CategoryMapping.objects.filter(
        workspace_id=workspace_id,
        destination_account__isnull=True
    ).all()

    gl_account_ids = []

    for category_mapping in category_mappings:
        if category_mapping.destination_expense_head.detail and \
            'gl_account_no' in category_mapping.destination_expense_head.detail and \
                category_mapping.destination_expense_head.detail['gl_account_no']:
            gl_account_ids.append(category_mapping.destination_expense_head.detail['gl_account_no'])

    # Retreiving accounts for creating ccc mapping
    destination_attributes = DestinationAttribute.objects.filter(
        workspace_id=workspace_id,
        attribute_type='ACCOUNT',
        destination_id__in=gl_account_ids
    ).values('id', 'destination_id')

    destination_id_pk_map = {}

    for attribute in destination_attributes:
        destination_id_pk_map[attribute['destination_id'].lower()] = attribute['id']

    mapping_updation_batch = []

    for category_mapping in category_mappings:
        ccc_account_id = destination_id_pk_map[category_mapping.destination_expense_head.detail['gl_account_no'].lower()]
        mapping_updation_batch.append(
            CategoryMapping(
                id=category_mapping.id,
                destination_account_id=ccc_account_id
            )
        )

    if mapping_updation_batch:
        CategoryMapping.objects.bulk_update(
            mapping_updation_batch, fields=['destination_account'], batch_size=50
        )


def construct_filter_based_on_destination(reimbursable_destination_type: str):
    """
    Construct Filter Based on Destination
    :param reimbursable_destination_type: Reimbursable Destination Type
    :return: Filter
    """
    filters = {}
    if reimbursable_destination_type == 'EXPENSE_TYPE':
        filters['destination_expense_head__isnull'] = True
    elif reimbursable_destination_type == 'ACCOUNT':
        filters['destination_account__isnull'] = True

    return filters


def filter_unmapped_destinations(reimbursable_destination_type: str, destination_attributes: List[DestinationAttribute]):
    """
    Filter unmapped destinations based on workspace
    :param reimbursable_destination_type: Reimbursable destination type
    :param destination_attributes: List of destination attributes
    """
    filters = construct_filter_based_on_destination(reimbursable_destination_type)

    destination_attribute_ids = [destination_attribute.id for destination_attribute in destination_attributes]

    # Filtering unmapped categories
    destination_attributes = DestinationAttribute.objects.filter(
        pk__in=destination_attribute_ids,
        **filters
    ).values('id', 'value')

    return destination_attributes


def bulk_create_update_category_mappings(mapping_creation_batch: List[CategoryMapping]):
    """
    Bulk Create and Update Category Mappings
    :param mapping_creation_batch: List of Category Mappings
    """
    expense_attributes_to_be_updated = []
    created_mappings = []

    if mapping_creation_batch:
        created_mappings = CategoryMapping.objects.bulk_create(mapping_creation_batch, batch_size=50)

    for category_mapping in created_mappings:
        expense_attributes_to_be_updated.append(
            ExpenseAttribute(
                id=category_mapping.source_category.id,
                auto_mapped=True
            )
        )

    if expense_attributes_to_be_updated:
        ExpenseAttribute.objects.bulk_update(
            expense_attributes_to_be_updated, fields=['auto_mapped'], batch_size=50)


def create_category_mappings(destination_attributes: List[DestinationAttribute],
                             reimbursable_destination_type: str, workspace_id: int):
    """
    Bulk create category mappings
    :param destination_attributes: Desitination Attributes
    :param reimbursable_destination_type: Reimbursable Destination Type
    :param workspace_id: Workspace ID
    :return: None
    """
    destination_attributes = filter_unmapped_destinations(reimbursable_destination_type, destination_attributes)

    attribute_value_list = []
    attribute_value_list = [destination_attribute['value'] for destination_attribute in destination_attributes]

    # Filtering unmapped categories
    source_attributes = ExpenseAttribute.objects.filter(
        workspace_id=workspace_id,
        attribute_type='CATEGORY',
        value__in=attribute_value_list,
        categorymapping__source_category__isnull=True
    ).values('id', 'value')

    source_attributes_id_map = {source_attribute['value'].lower(): source_attribute['id'] \
        for source_attribute in source_attributes}

    mapping_creation_batch = []

    for destination_attribute in destination_attributes:
        if destination_attribute['value'].lower() in source_attributes_id_map:
            destination = {}
            if reimbursable_destination_type == 'EXPENSE_TYPE':
                destination['destination_expense_head_id'] = destination_attribute['id']
            elif reimbursable_destination_type == 'ACCOUNT':
                destination['destination_account_id'] = destination_attribute['id']

            mapping_creation_batch.append(
                CategoryMapping(
                    source_category_id=source_attributes_id_map[destination_attribute['value'].lower()],
                    workspace_id=workspace_id,
                    **destination
                )
            )

    bulk_create_update_category_mappings(mapping_creation_batch)


def auto_create_category_mappings(workspace_id):
    """
    Create Category Mappings
    :return: mappings
    """
    configuration: Configuration = Configuration.objects.get(workspace_id=workspace_id)

    reimbursable_expenses_object = configuration.reimbursable_expenses_object
    corporate_credit_card_expenses_object = configuration.corporate_credit_card_expenses_object

    if reimbursable_expenses_object == 'EXPENSE_REPORT':
        reimbursable_destination_type = 'EXPENSE_TYPE'
    else:
        reimbursable_destination_type = 'ACCOUNT'

    try:
        fyle_credentials: FyleCredential = FyleCredential.objects.get(workspace_id=workspace_id)
        platform = PlatformConnector(fyle_credentials=fyle_credentials)

        fyle_categories = upload_categories_to_fyle(
            workspace_id=workspace_id, reimbursable_expenses_object=reimbursable_expenses_object,
            corporate_credit_card_expenses_object=corporate_credit_card_expenses_object, fyle_credentials=fyle_credentials)

        create_category_mappings(fyle_categories, reimbursable_destination_type, workspace_id)

        # auto-sync categories and expense accounts
        category_ids_to_be_changed = disable_expense_attributes('CATEGORY', reimbursable_destination_type, workspace_id)
        if category_ids_to_be_changed:
            expense_attributes = ExpenseAttribute.objects.filter(id__in=category_ids_to_be_changed)
            fyle_payload: List[Dict] = create_fyle_categories_payload(categories=[], category_map={}, updated_categories=expense_attributes, destination_type=reimbursable_destination_type)

            platform.categories.post_bulk(fyle_payload)
            platform.categories.sync()

        if reimbursable_expenses_object == 'EXPENSE_REPORT' and \
                corporate_credit_card_expenses_object in ('BILL', 'CHARGE_CARD_TRANSACTION', 'JOURNAL_ENTRY'):
            bulk_create_ccc_category_mappings(workspace_id)

        return []

    except InvalidTokenError:
        logger.info('Invalid Token or Invalid fyle credentials - %s', workspace_id)
    
    except FyleInvalidTokenError:
        logger.info('Invalid Token for fyle')

    except InternalServerError:
        logger.error('Internal server error while importing to Fyle')

    except WrongParamsError as exception:
        logger.error(
            'Error while creating categories workspace_id - %s in Fyle %s %s',
            workspace_id, exception.message, {'error': exception.response}
        )

    except Exception:
        error = traceback.format_exc()
        error = {
            'error': error
        }
        logger.exception(
            'Error while creating categories workspace_id - %s error: %s',
            workspace_id, error
        )


def upload_tax_groups_to_fyle(platform_connection: PlatformConnector, workspace_id: int):
    existing_tax_codes_name = ExpenseAttribute.objects.filter(
        attribute_type='TAX_GROUP', workspace_id=workspace_id).values_list('value', flat=True)

    si_attributes = DestinationAttribute.objects.filter(
        attribute_type='TAX_DETAIL', workspace_id=workspace_id).order_by('value', 'id')

    si_attributes = remove_duplicates(si_attributes)

    fyle_payload: List[Dict] = create_fyle_tax_group_payload(si_attributes, existing_tax_codes_name)

    if fyle_payload:
        platform_connection.tax_groups.post_bulk(fyle_payload)

    platform_connection.tax_groups.sync()
    Mapping.bulk_create_mappings(si_attributes, 'TAX_GROUP', 'TAX_DETAIL', workspace_id)


def create_fyle_tax_group_payload(si_attributes: List[DestinationAttribute], existing_fyle_tax_groups: list):
    """
    Create Fyle Cost Centers Payload from Sage Intacct Objects
    :param existing_fyle_tax_groups: Existing cost center names
    :param si_attributes: Sage Intacct Objects
    :return: Fyle Cost Centers Payload
    """

    fyle_tax_group_payload = []
    for si_attribute in si_attributes:
        if si_attribute.value not in existing_fyle_tax_groups:
            fyle_tax_group_payload.append(
                {
                    'name': si_attribute.value,
                    'is_enabled': True,
                    'percentage': round((si_attribute.detail['tax_rate']/100), 2)
                }
            )

    return fyle_tax_group_payload


def auto_create_tax_codes_mappings(workspace_id: int):
    """
    Create Tax Codes Mappings
    :return: None
    """
    try:
        fyle_credentials: FyleCredential = FyleCredential.objects.get(workspace_id=workspace_id)

        platform = PlatformConnector(fyle_credentials=fyle_credentials)
        platform.tax_groups.sync()

        mapping_setting = MappingSetting.objects.get(
            source_field='TAX_GROUP', workspace_id=workspace_id
        )

        sync_sage_intacct_attributes(mapping_setting.destination_field, workspace_id)

        upload_tax_groups_to_fyle(platform, workspace_id)

    except (SageIntacctCredential.DoesNotExist, InvalidTokenError):
        logger.info('Invalid Token or Sage Intacct credentials does not exist - %s', workspace_id)
    
    except FyleInvalidTokenError:
        logger.info('Invalid Token for Fyle')

    except InternalServerError:
        logger.error('Internal server error while importing to Fyle')

    except WrongParamsError as exception:
        logger.error(
            'Error while creating tax groups workspace_id - %s in Fyle %s %s',
            workspace_id, exception.message, {'error': exception.response}
        )

    except NoPrivilegeError:
        logger.info('Insufficient permission to access the requested module')

    except Exception:
        error = traceback.format_exc()
        error = {
            'error': error
        }
        logger.exception(
            'Error while creating tax groups workspace_id - %s error: %s',
            workspace_id, error
        )


def schedule_tax_groups_creation(import_tax_codes, workspace_id):
    if import_tax_codes:
        schedule, _ = Schedule.objects.update_or_create(
            func='apps.mappings.tasks.auto_create_tax_codes_mappings',
            args='{}'.format(workspace_id),
            defaults={
                'schedule_type': Schedule.MINUTES,
                'minutes': 24 * 60,
                'next_run': datetime.now()
            }
        )
    else:
        schedule: Schedule = Schedule.objects.filter(
            func='apps.mappings.tasks.auto_create_tax_codes_mappings',
            args='{}'.format(workspace_id),
        ).first()

        if schedule:
            schedule.delete()


def create_fyle_merchants_payload(vendors, existing_merchants_name):
    payload: List[str] = []
    for vendor in vendors:
        if vendor.value not in existing_merchants_name:
            payload.append(vendor.value)
    return payload


def post_merchants(platform_connection: PlatformConnector, workspace_id: int, first_run: bool):
    existing_merchants_name = ExpenseAttribute.objects.filter(
        attribute_type='MERCHANT', workspace_id=workspace_id).values_list('value', flat=True)

    if first_run:
        sage_intacct_attributes = DestinationAttribute.objects.filter(
            attribute_type='VENDOR', workspace_id=workspace_id).order_by('value', 'id')
    else:
        merchant = platform_connection.merchants.get()
        merchant_updated_at = parser.isoparse(merchant['updated_at']).strftime('%Y-%m-%d')
        sage_intacct_attributes = DestinationAttribute.objects.filter(
            attribute_type='VENDOR',
            workspace_id=workspace_id,
            updated_at__gte=merchant_updated_at
        ).order_by('value', 'id')

    sage_intacct_attributes = remove_duplicates(sage_intacct_attributes)

    fyle_payload: List[str] = create_fyle_merchants_payload(sage_intacct_attributes, existing_merchants_name)

    if fyle_payload:
        platform_connection.merchants.post(fyle_payload)

    platform_connection.merchants.sync(workspace_id)


def auto_create_vendors_as_merchants(workspace_id):
    try:
        fyle_credentials: FyleCredential = FyleCredential.objects.get(workspace_id=workspace_id)

        fyle_connection = PlatformConnector(fyle_credentials)

        existing_merchants_name = ExpenseAttribute.objects.filter(attribute_type='MERCHANT', workspace_id=workspace_id)
        first_run = False if existing_merchants_name else True

        fyle_connection.merchants.sync(workspace_id)

        sync_sage_intacct_attributes('VENDOR', workspace_id)
        post_merchants(fyle_connection, workspace_id, first_run)

    except (SageIntacctCredential.DoesNotExist, InvalidTokenError):
        logger.info('Invalid Token or Sage Intacct credentials does not exist - %s', workspace_id)
    
    except FyleInvalidTokenError:
        logger.info('Invalid Token for fyle - %s', workspace_id)
    
    except InternalServerError:
        logger.error('Internal server error while importing to Fyle')

    except NoPrivilegeError:
        logger.info('Insufficient permission to access the requested module')

    except WrongParamsError as exception:
        logger.error(
            'Error while posting vendors as merchants to fyle for workspace_id - %s in Fyle %s %s',
            workspace_id, exception.message, {'error': exception.response}
        )

    except Exception:
        error = traceback.format_exc()
        error = {
            'error': error
        }
        logger.exception(
            'Error while posting vendors as merchants to fyle for workspace_id - %s error: %s',
            workspace_id, error)


def auto_import_and_map_fyle_fields(workspace_id):
    """
    Auto import and map fyle fields
    """
    configuration: Configuration = Configuration.objects.get(workspace_id=workspace_id)
    project_mapping = MappingSetting.objects.filter(source_field='PROJECT', workspace_id=configuration.workspace_id).first()

    chain = Chain()

    if configuration.import_vendors_as_merchants:
        chain.append('apps.mappings.tasks.auto_create_vendors_as_merchants', workspace_id)

    if configuration.import_categories:
        chain.append('apps.mappings.tasks.auto_create_category_mappings', workspace_id)

    if project_mapping and project_mapping.import_to_fyle:
        chain.append('apps.mappings.tasks.auto_create_project_mappings', workspace_id)

    if chain.length() > 0:
        chain.run()
<|MERGE_RESOLUTION|>--- conflicted
+++ resolved
@@ -389,8 +389,6 @@
 
     elif sageintacct_attribute_type == 'VENDOR':
         sage_intacct_connection.sync_vendors()
-<<<<<<< HEAD
-=======
 
     elif sageintacct_attribute_type == 'CLASS':
         sage_intacct_connection.sync_classes()
@@ -400,10 +398,6 @@
 
     elif sageintacct_attribute_type == 'ITEM':
         sage_intacct_connection.sync_items()
-
-    elif sageintacct_attribute_type == 'TASK':
-        sage_intacct_connection.sync_tasks()
->>>>>>> b1b4595e
     
     elif sageintacct_attribute_type == 'COST_TYPE':
         sage_intacct_connection.sync_cost_types()
