--- conflicted
+++ resolved
@@ -81,11 +81,8 @@
     si_projects: List[DestinationAttribute] = DestinationAttribute.objects.filter(
         workspace_id=workspace_id, attribute_type='PROJECT'
     )
-<<<<<<< HEAD
 
     si_projects = remove_duplicates(si_projects)
-=======
->>>>>>> 19d67031
 
     fyle_payload: List[Dict] = create_fyle_projects_payload(si_projects, workspace_id)
     if fyle_payload:
@@ -348,10 +345,7 @@
         si_attributes: List[DestinationAttribute] = DestinationAttribute.objects.filter(
             workspace_id=workspace_id, attribute_type='EXPENSE_REPORT'
         ).all()
-<<<<<<< HEAD
-=======
-
->>>>>>> 19d67031
+
     else:
         si_connection.sync_accounts(workspace_id)
         si_attributes: List[DestinationAttribute] = DestinationAttribute.objects.filter(
