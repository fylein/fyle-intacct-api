--- conflicted
+++ resolved
@@ -102,14 +102,9 @@
     payload = []
     existing_project_names = [project_name.lower() for project_name in existing_project_names]
 
-<<<<<<< HEAD
     if updated_projects:
         for project in updated_projects:
             destination_id_of_project = project.mapping.first().destination.destination_id
-=======
-    for project in projects:
-        if project.value.lower() not in existing_project_names:
->>>>>>> 7eb362ec
             payload.append({
                 'id': project.source_id,
                 'name': project.value,
@@ -122,7 +117,7 @@
             })
     else:
         for project in projects:
-            if project.value not in existing_project_names:
+            if project.value.lower() not in existing_project_names:
                 payload.append({
                     'name': project.value,
                     'code': project.destination_id,
