import logging
import traceback
from datetime import datetime, timedelta

from typing import List, Dict

from django_q.models import Schedule
from django.db.models import Q, Count

from fylesdk import WrongParamsError
from fyle_accounting_mappings.models import Mapping, MappingSetting, ExpenseAttribute, DestinationAttribute

from apps.fyle.utils import FyleConnector
from apps.mappings.models import GeneralMapping
from apps.sage_intacct.utils import SageIntacctConnector
from apps.workspaces.models import SageIntacctCredential, FyleCredential, WorkspaceGeneralSettings
from .constants import FYLE_EXPENSE_SYSTEM_FIELDS

logger = logging.getLogger(__name__)


def remove_duplicates(si_attributes: List[DestinationAttribute]):
    unique_attributes = []

    attribute_values = []

    for attribute in si_attributes:
        if attribute.value not in attribute_values:
            unique_attributes.append(attribute)
            attribute_values.append(attribute.value)

    return unique_attributes


def create_fyle_projects_payload(projects: List[DestinationAttribute], existing_project_names: list):
    """
    Create Fyle Projects Payload from Sage Intacct Projects and Customers
    :param projects: Sage Intacct Projects
    :return: Fyle Projects Payload
    """
    payload = []

    for project in projects:
        if project.value not in existing_project_names:
            payload.append({
                'name': project.value,
                'code': project.destination_id,
                'description': 'Sage Intacct Project - {0}, Id - {1}'.format(
                    project.value,
                    project.destination_id
                ),
                'active': True if project.active is None else project.active
            })

    return payload


def post_projects_in_batches(fyle_connection: FyleConnector, workspace_id: int, destination_field: str):
    existing_project_names = ExpenseAttribute.objects.filter(
        attribute_type='PROJECT', workspace_id=workspace_id).values_list('value', flat=True)
    si_attributes_count = DestinationAttribute.objects.filter(
        attribute_type=destination_field, workspace_id=workspace_id).count()
    page_size = 200

    for offset in range(0, si_attributes_count, page_size):
        limit = offset + page_size
        paginated_si_attributes = DestinationAttribute.objects.filter(
            attribute_type=destination_field, workspace_id=workspace_id).order_by('value', 'id')[offset:limit]

        paginated_si_attributes = remove_duplicates(paginated_si_attributes)

        fyle_payload: List[Dict] = create_fyle_projects_payload(
            paginated_si_attributes, existing_project_names)
        if fyle_payload:
            fyle_connection.connection.Projects.post(fyle_payload)
            fyle_connection.sync_projects()

        Mapping.bulk_create_mappings(paginated_si_attributes, 'PROJECT', destination_field, workspace_id)


def auto_create_project_mappings(workspace_id: int):
    """
    Create Project Mappings
    :return: mappings
    """
    try:
        fyle_credentials: FyleCredential = FyleCredential.objects.get(workspace_id=workspace_id)

        fyle_connection = FyleConnector(
            refresh_token=fyle_credentials.refresh_token,
            workspace_id=workspace_id
        )


        fyle_connection.sync_projects()

        mapping_setting = MappingSetting.objects.get(
            source_field='PROJECT', workspace_id=workspace_id
        )

        sync_sageintacct_attribute(mapping_setting.destination_field, workspace_id)

        post_projects_in_batches(fyle_connection, workspace_id, mapping_setting.destination_field)

    except WrongParamsError as exception:
        logger.error(
            'Error while creating projects workspace_id - %s in Fyle %s %s',
            workspace_id, exception.message, {'error': exception.response}
        )

    except Exception:
        error = traceback.format_exc()
        error = {
            'error': error
        }
        logger.error(
            'Error while creating projects workspace_id - %s error: %s',
            workspace_id, error
        )


def schedule_projects_creation(import_to_fyle, workspace_id):
    if import_to_fyle:
        schedule, _ = Schedule.objects.update_or_create(
            func='apps.mappings.tasks.auto_create_project_mappings',
            args='{}'.format(workspace_id),
            defaults={
                'schedule_type': Schedule.MINUTES,
                'minutes': 24 * 60,
                'next_run': datetime.now()
            }
        )
    else:
        schedule: Schedule = Schedule.objects.filter(
            func='apps.mappings.tasks.auto_create_project_mappings',
            args='{}'.format(workspace_id)
        ).first()

        if schedule:
            schedule.delete()
            mapping_setting = MappingSetting.objects.filter(
                workspace_id=workspace_id, source_field='PROJECT', destination_field='PROJECT'
            ).first()
            if mapping_setting:
                mapping_setting.import_to_fyle = False
                mapping_setting.save()


def async_auto_map_employees(workspace_id: int):
    general_settings = WorkspaceGeneralSettings.objects.get(workspace_id=workspace_id)
    employee_mapping_preference = general_settings.auto_map_employees

    mapping_setting = MappingSetting.objects.filter(
        ~Q(destination_field='CHARGE_CARD_NUMBER'),
        source_field='EMPLOYEE', workspace_id=workspace_id
    ).first()
    destination_type = mapping_setting.destination_field

    fyle_credentials = FyleCredential.objects.get(workspace_id=workspace_id)
    fyle_connection = FyleConnector(refresh_token=fyle_credentials.refresh_token, workspace_id=workspace_id)

    sage_intacct_credentials = SageIntacctCredential.objects.get(workspace_id=workspace_id)
    sage_intacct_connection = SageIntacctConnector(
        credentials_object=sage_intacct_credentials, workspace_id=workspace_id)

    fyle_connection.sync_employees()
    if destination_type == 'EMPLOYEE':
        sage_intacct_connection.sync_employees()
    else:
        sage_intacct_connection.sync_vendors()

    Mapping.auto_map_employees(destination_type, employee_mapping_preference, workspace_id)


def schedule_auto_map_employees(employee_mapping_preference: str, workspace_id: int):
    if employee_mapping_preference:
        start_datetime = datetime.now()

        schedule, _ = Schedule.objects.update_or_create(
            func='apps.mappings.tasks.async_auto_map_employees',
            args='{}'.format(workspace_id),
            defaults={
                'schedule_type': Schedule.MINUTES,
                'minutes': 24 * 60,
                'next_run': start_datetime
            }
        )
    else:
        schedule: Schedule = Schedule.objects.filter(
            func='apps.mappings.tasks.async_auto_map_employees',
            args='{}'.format(workspace_id)
        ).first()

        if schedule:
            schedule.delete()


def async_auto_map_charge_card_account(workspace_id: int):
    general_mappings = GeneralMapping.objects.get(workspace_id=workspace_id)
    default_charge_card_id = general_mappings.default_charge_card_id

    fyle_credentials = FyleCredential.objects.get(workspace_id=workspace_id)
    fyle_connection = FyleConnector(refresh_token=fyle_credentials.refresh_token, workspace_id=workspace_id)
    fyle_connection.sync_employees()

    Mapping.auto_map_ccc_employees('CHARGE_CARD_NUMBER', default_charge_card_id, workspace_id)


def schedule_auto_map_charge_card_employees(workspace_id: int):
    general_settings = WorkspaceGeneralSettings.objects.get(workspace_id=workspace_id)

    if general_settings.auto_map_employees and \
            general_settings.corporate_credit_card_expenses_object == 'CHARGE_CARD_TRANSACTION':
        start_datetime = datetime.now()

        schedule, _ = Schedule.objects.update_or_create(
            func='apps.mappings.tasks.async_auto_map_charge_card_account',
            args='{0}'.format(workspace_id),
            defaults={
                'schedule_type': Schedule.MINUTES,
                'minutes': 24 * 60,
                'next_run': start_datetime
            }
        )

    else:
        schedule: Schedule = Schedule.objects.filter(
            func='apps.mappings.tasks.async_auto_map_charge_card_account',
            args='{}'.format(workspace_id)
        ).first()

        if schedule:
            schedule.delete()


def create_fyle_categories_payload(categories: List[DestinationAttribute], workspace_id: int):
    """
    Create Fyle Categories Payload from Sage Intacct Expense Types / Accounts
    :param workspace_id: Workspace integer id
    :param categories: Sage Intacct Categories / Accounts
    :return: Fyle Categories Payload
    """
    payload = []

    existing_category_names = ExpenseAttribute.objects.filter(
        attribute_type='CATEGORY', workspace_id=workspace_id).values_list('value', flat=True)

    for category in categories:
        if category.value not in existing_category_names:
            payload.append({
                'name': category.value,
                'code': category.destination_id,
                'enabled': category.active
            })

    return payload

<<<<<<< HEAD

def sync_sageintacct_attribute(sageintacct_attribute_type: str, workspace_id: int):
    sage_intacct_credentials: SageIntacctCredential = SageIntacctCredential.objects.get(workspace_id=workspace_id)

    sage_intacct_connection = SageIntacctConnector(
        credentials_object=sage_intacct_credentials,
        workspace_id=workspace_id
    )

    if sageintacct_attribute_type == 'LOCATION':
        sage_intacct_connection.sync_locations()

    elif sageintacct_attribute_type == 'PROJECT':
        sage_intacct_connection.sync_projects()

    elif sageintacct_attribute_type == 'DEPARTMENT':
        sage_intacct_connection.sync_departments()

    elif sageintacct_attribute_type == 'CLASS':
        sage_intacct_connection.sync_classifications()

    else:
        sage_intacct_connection.sync_dimensions()


def create_fyle_cost_centers_payload(sageintacct_attributes: List[DestinationAttribute], existing_fyle_cost_centers: list):
    """
    Create Fyle Cost Centers Payload from SageIntacct Objects
    :param workspace_id: Workspace integer id
    :param sageintacct_attributes: SageIntacct Objects
    :param fyle_attribute: Fyle Attribute
    :return: Fyle Cost Centers Payload
    """
    fyle_cost_centers_payload = []

    for si_attribute in sageintacct_attributes:
        if si_attribute.value not in existing_fyle_cost_centers:
            fyle_cost_centers_payload.append({
                'name': si_attribute.value,
                'enabled': True if si_attribute.active is None else si_attribute.active,
                'description': 'Cost Center - {0}, Id - {1}'.format(
                    si_attribute.value,
                    si_attribute.destination_id
                )
            })

    return fyle_cost_centers_payload


def post_cost_centers_in_batches(fyle_connection: FyleConnector, workspace_id: int, sageintacct_attribute_type: str):
    existing_cost_center_names = ExpenseAttribute.objects.filter(
        attribute_type='COST_CENTER', workspace_id=workspace_id).values_list('value', flat=True)

    si_attributes_count = DestinationAttribute.objects.filter(
        attribute_type=sageintacct_attribute_type, workspace_id=workspace_id).count()

    page_size = 200

    for offset in range(0, si_attributes_count, page_size):
        limit = offset + page_size
        paginated_si_attributes = DestinationAttribute.objects.filter(
            attribute_type=sageintacct_attribute_type, workspace_id=workspace_id).order_by('value', 'id')[offset:limit]

        paginated_si_attributes = remove_duplicates(paginated_si_attributes)

        fyle_payload: List[Dict] = create_fyle_cost_centers_payload(
            paginated_si_attributes, existing_cost_center_names)

        if fyle_payload:
            fyle_connection.connection.CostCenters.post(fyle_payload)
            fyle_connection.sync_cost_centers(active_only=True)

        Mapping.bulk_create_mappings(paginated_si_attributes, 'COST_CENTER', sageintacct_attribute_type, workspace_id)


def auto_create_cost_center_mappings(workspace_id, sageintacct_attribute_type):
    """
    Create Cost Center Mappings
    """
    try:
        fyle_credentials: FyleCredential = FyleCredential.objects.get(workspace_id=workspace_id)

        fyle_connection = FyleConnector(
            refresh_token=fyle_credentials.refresh_token,
            workspace_id=workspace_id
        )

        fyle_connection.sync_cost_centers(active_only=True)

        sync_sageintacct_attribute(mapping_setting.destination_field, workspace_id)

        post_cost_centers_in_batches(fyle_connection, workspace_id, sageintacct_attribute_type)

    except WrongParamsError as exception:
        logger.error(
            'Error while creating cost centers workspace_id - %s in Fyle %s %s',
            workspace_id, exception.message, {'error': exception.response}
        )

    except Exception:
        error = traceback.format_exc()
        error = {
            'error': error
        }
        logger.error(
            'Error while creating cost centers workspace_id - %s error: %s',
            workspace_id, error
        )


def async_auto_map_cost_centers(workspace_id: int):
    mapping_setting = MappingSetting.objects.get(
        source_field='COST_CENTER', import_to_fyle=True, workspace_id=workspace_id
    )

    if mapping_setting:
        auto_create_cost_center_mappings(workspace_id, mapping_setting.destination_field)


def schedule_cost_centers_creation(import_to_fyle, workspace_id):
    if import_to_fyle:
        schedule, _ = Schedule.objects.update_or_create(
            func='apps.mappings.tasks.async_auto_map_cost_centers',
            args='{}'.format(workspace_id),
            defaults={
                'schedule_type': Schedule.MINUTES,
                'minutes': 24 * 60,
                'next_run': datetime.now()
            }
        )
    else:
        schedule: Schedule = Schedule.objects.filter(
            func='apps.mappings.tasks.async_auto_map_cost_centers',
            args='{}'.format(workspace_id)
        ).first()

        if schedule:
            schedule.delete()



def create_fyle_expense_custom_field_payload(sageintacct_attributes: List[DestinationAttribute], workspace_id: int, fyle_attribute: str):
    """
    Create Fyle Expense Custom Field Payload from SageIntacct Objects
    :param workspace_id: Workspace ID
    :param sageintacct_attributes: SageIntacct Objects
    :param fyle_attribute: Fyle Attribute
    :return: Fyle Expense Custom Field Payload
    """

    fyle_expense_custom_field_options = []

    [fyle_expense_custom_field_options.append(sageintacct_attribute.value) for sageintacct_attribute in sageintacct_attributes]

    if fyle_attribute.lower() not in FYLE_EXPENSE_SYSTEM_FIELDS:
        existing_attribute = ExpenseAttribute.objects.filter(
            attribute_type=fyle_attribute, workspace_id=workspace_id).values_list('detail', flat=True).first()

        for si_attribute in sageintacct_attributes:
            fyle_expense_custom_field_options.append(si_attribute.value)

        custom_field_id = None
        if existing_attribute is not None:
            custom_field_id = existing_attribute['custom_field_id']

        fyle_attribute = fyle_attribute.replace('_', ' ').title()

        expense_custom_field_payload = {
            'id': custom_field_id,
            'name': fyle_attribute,
            'type': 'SELECT',
            'active': True,
            'mandatory': False,
            'placeholder': 'Select {0}'.format(fyle_attribute),
            'default_value': None,
            'options': fyle_expense_custom_field_options,
            'code': None
        }

        return expense_custom_field_payload


def upload_attributes_to_fyle(workspace_id: int, sageintacct_attribute_type: str, fyle_attribute_type: str):
    """
    Upload attributes to Fyle
    """
    fyle_attribute_count = ExpenseAttribute.objects.filter(
        attribute_type=fyle_attribute_type, workspace_id=workspace_id).count()

    sageintacct_attribute_count = DestinationAttribute.objects.filter(
        attribute_type=sageintacct_attribute_type, workspace_id=workspace_id).count()

    mappings_count = Mapping.objects.filter(
        source_type=fyle_attribute_type, destination_type=sageintacct_attribute_type, workspace_id=workspace_id).count()

    updated = False if fyle_attribute_count == sageintacct_attribute_count and mappings_count != 0 else True


    if updated:
        fyle_credentials: FyleCredential = FyleCredential.objects.get(workspace_id=workspace_id)

        fyle_connection = FyleConnector(refresh_token=fyle_credentials.refresh_token, workspace_id=workspace_id)

        sageintacct_attributes: List[DestinationAttribute] = DestinationAttribute.objects.filter(
            workspace_id=workspace_id, attribute_type=sageintacct_attribute_type
        )
        sageintacct_attributes = remove_duplicates(sageintacct_attributes)


        fyle_custom_field_payload = create_fyle_expense_custom_field_payload(
            fyle_attribute=fyle_attribute_type,
            sageintacct_attributes=sageintacct_attributes,
            workspace_id=workspace_id
        )

        if fyle_custom_field_payload:
            fyle_connection.connection.ExpensesCustomFields.post(fyle_custom_field_payload)
            fyle_connection.sync_expense_custom_fields(active_only=True)

        return sageintacct_attributes


def auto_create_expense_fields_mappings(workspace_id: int, sageintacct_attribute_type: str, fyle_attribute_type: str):
    """
    Create Fyle Attributes Mappings
    :return: mappings
    """
    try:
        fyle_attributes = upload_attributes_to_fyle(workspace_id=workspace_id, sageintacct_attribute_type=sageintacct_attribute_type, fyle_attribute_type=fyle_attribute_type)
        if fyle_attributes:
            Mapping.bulk_create_mappings(fyle_attributes, fyle_attribute_type, sageintacct_attribute_type, workspace_id)

    except WrongParamsError as exception:
        logger.error(
            'Error while creating %s workspace_id - %s in Fyle %s %s',
            fyle_attribute_type, workspace_id, exception.message, {'error': exception.response}
        )
    except Exception:
        error = traceback.format_exc()
        error = {
            'error': error
        }
        logger.error(
            'Error while creating %s workspace_id - %s error: %s', fyle_attribute_type, workspace_id, error
        )


def async_auto_create_custom_field_mappings(workspace_id: str):
    mapping_settings = MappingSetting.objects.filter(is_custom=True, import_to_fyle=True, workspace_id=workspace_id)
    if mapping_settings:
        for mapping_setting in mapping_settings:
            sync_sageintacct_attribute(mapping_setting.destination_field, workspace_id)
            auto_create_expense_fields_mappings(
                workspace_id, mapping_setting.destination_field, mapping_setting.source_field
            )


def schedule_fyle_attributes_creation(workspace_id: int):
    mapping_settings = MappingSetting.objects.filter(
        is_custom=True, import_to_fyle=True, workspace_id=workspace_id
    ).all()

    if mapping_settings:
        schedule, _=Schedule.objects.get_or_create(
            func='apps.mappings.tasks.async_auto_create_custom_field_mappings',
            args='{0}'.format(workspace_id),
            defaults={
                'schedule_type': Schedule.MINUTES,
                'minutes': 24 * 60,
                'next_run': datetime.now() + timedelta(hours=24)
            }
        )
    else:
        schedule: Schedule = Schedule.objects.filter(
            func='apps.mappings.tasks.async_auto_create_custom_field_mappings',
            args=workspace_id
        ).first()

        if schedule:
            schedule.delete()


def upload_categories_to_fyle(workspace_id: int, reimbursable_expenses_object: str):
=======
def sync_expense_types_and_accounts(reimbursable_expenses_object: str, corporate_credit_card_expenses_object: str,
    si_connection: SageIntacctConnector):
    if reimbursable_expenses_object == 'EXPENSE_REPORT' or corporate_credit_card_expenses_object == 'EXPENSE_REPORT':
        si_connection.sync_expense_types()

    if reimbursable_expenses_object == 'BILL' or \
        corporate_credit_card_expenses_object in ('BILL', 'CHARGE_CARD_TRANSACTION'):
        si_connection.sync_accounts()

def upload_categories_to_fyle(workspace_id: int, reimbursable_expenses_object: str,
    corporate_credit_card_expenses_object: str):
>>>>>>> f78e36e8
    """
    Upload categories to Fyle
    """
    fyle_credentials: FyleCredential = FyleCredential.objects.get(workspace_id=workspace_id)
    si_credentials: SageIntacctCredential = SageIntacctCredential.objects.get(workspace_id=workspace_id)

    fyle_connection = FyleConnector(
        refresh_token=fyle_credentials.refresh_token,
        workspace_id=workspace_id
    )

    si_connection = SageIntacctConnector(
        credentials_object=si_credentials,
        workspace_id=workspace_id
    )
    fyle_connection.sync_categories(False)

    sync_expense_types_and_accounts(reimbursable_expenses_object, corporate_credit_card_expenses_object, si_connection)

    if reimbursable_expenses_object == 'EXPENSE_REPORT':
        si_attributes: List[DestinationAttribute] = DestinationAttribute.objects.filter(
            workspace_id=workspace_id, attribute_type='EXPENSE_TYPE'
        )
    else:
        si_attributes: List[DestinationAttribute] = DestinationAttribute.objects.filter(
            workspace_id=workspace_id, attribute_type='ACCOUNT'
        ).all()

    si_attributes = remove_duplicates(si_attributes)

    fyle_payload: List[Dict] = create_fyle_categories_payload(si_attributes, workspace_id)

    if fyle_payload:
        fyle_connection.connection.Categories.post(fyle_payload)
        fyle_connection.sync_categories(False)

    return si_attributes

<<<<<<< HEAD

def create_credit_card_category_mappings(reimbursable_expenses_object,
                                         corporate_credit_card_expenses_object, workspace_id, destination):
=======
def create_credit_card_category_mappings(reimbursable_expenses_object: str,
    corporate_credit_card_expenses_object: str, workspace_id: int):
>>>>>>> f78e36e8
    """
    Create credit card mappings
    """
    destination_type = 'CCC_ACCOUNT'
    mapping_batch = []
    category_mappings = Mapping.objects.filter(
        source_id__in=Mapping.objects.filter(
            workspace_id=workspace_id, source_type='CATEGORY'
        ).values('source_id').annotate(
            count=Count('source_id')
        ).filter(count=1).values_list('source_id')
    )

    destination_values = []
    gl_account_ids = []
    for mapping in category_mappings:
        destination_values.append(mapping.destination.value)
        if mapping.destination.detail and 'gl_account_no' in mapping.destination.detail:
            gl_account_ids.append(mapping.destination.detail['gl_account_no'])

    if reimbursable_expenses_object == 'EXPENSE_REPORT' and corporate_credit_card_expenses_object in (
        'BILL', 'CHARGE_CARD_TRANSACTION'):
        destination_attributes = DestinationAttribute.objects.filter(
            workspace_id=workspace_id,
            attribute_type=destination_type,
            destination_id__in=gl_account_ids
        ).all()
    else:
        destination_attributes = DestinationAttribute.objects.filter(
            workspace_id=workspace_id,
            attribute_type=destination_type,
            value__in=destination_values
        ).all()

    destination_id_map = {}
    for attribute in destination_attributes:
        destination_id_map[attribute.value] = {
            'id': attribute.id,
            'destination_id': attribute.destination_id
        }

    for mapping in category_mappings:
        if reimbursable_expenses_object == 'EXPENSE_REPORT' and corporate_credit_card_expenses_object in (
            'BILL', 'CHARGE_CARD_TRANSACTION'):
            for value in destination_id_map:
                if destination_id_map[value]['destination_id'] == mapping.destination.detail['gl_account_no']:
                    mapping_batch.append(
                        Mapping(
                            source_type='CATEGORY',
                            destination_type=destination_type,
                            source_id=mapping.source.id,
                            destination_id=destination_id_map[value]['id'],
                            workspace_id=workspace_id
                        )
                    )
                    break
        elif reimbursable_expenses_object == 'BILL' and corporate_credit_card_expenses_object in (
            'BILL', 'CHARGE_CARD_TRANSACTION'):
            mapping_batch.append(
                Mapping(
                    source_type='CATEGORY',
                    destination_type=destination_type,
                    source_id=mapping.source.id,
                    destination_id=destination_id_map[mapping.destination.value]['id'],
                    workspace_id=workspace_id
                )
            )

    if mapping_batch:
        Mapping.objects.bulk_create(mapping_batch, batch_size=50)

<<<<<<< HEAD
    if reimbursable_expenses_object == 'EXPENSE_REPORT' and \
            corporate_credit_card_expenses_object in ['BILL', 'CHARGE_CARD_TRANSACTION']:
        Mapping.create_or_update_mapping(
            source_type='CATEGORY',
            destination_type='CCC_ACCOUNT',
            source_value=destination.value,
            destination_value=destination.detail['gl_account_title'],
            destination_id=destination.detail['gl_account_no'],
            workspace_id=workspace_id
        )
    elif reimbursable_expenses_object == 'BILL' and \
            corporate_credit_card_expenses_object in ['BILL', 'CHARGE_CARD_TRANSACTION']:
        Mapping.create_or_update_mapping(
            source_type='CATEGORY',
            destination_type='CCC_ACCOUNT',
            source_value=destination.value,
            destination_value=destination.value,
            destination_id=destination.destination_id,
            workspace_id=workspace_id
        )
=======
>>>>>>> f78e36e8


def auto_create_category_mappings(workspace_id):
    """
    Create Category Mappings
    :return: mappings
    """
    general_settings: WorkspaceGeneralSettings = WorkspaceGeneralSettings.objects.get(workspace_id=workspace_id)

    reimbursable_expenses_object = general_settings.reimbursable_expenses_object
    corporate_credit_card_expenses_object = general_settings.corporate_credit_card_expenses_object

    if reimbursable_expenses_object == 'EXPENSE_REPORT':
        reimbursable_destination_type = 'EXPENSE_TYPE'
    else:
        reimbursable_destination_type = 'ACCOUNT'

    try:
        fyle_categories = upload_categories_to_fyle(
            workspace_id=workspace_id, reimbursable_expenses_object=reimbursable_expenses_object,
            corporate_credit_card_expenses_object=corporate_credit_card_expenses_object)

        Mapping.bulk_create_mappings(fyle_categories, 'CATEGORY', reimbursable_destination_type, workspace_id)

        if corporate_credit_card_expenses_object:
            create_credit_card_category_mappings(
<<<<<<< HEAD
                reimbursable_expenses_object, corporate_credit_card_expenses_object, workspace_id, category)
=======
                reimbursable_expenses_object, corporate_credit_card_expenses_object, workspace_id)
>>>>>>> f78e36e8

        return []

    except WrongParamsError as exception:
        logger.error(
            'Error while creating categories workspace_id - %s in Fyle %s %s',
            workspace_id, exception.message, {'error': exception.response}
        )

    except Exception:
        error = traceback.format_exc()
        error = {
            'error': error
        }
        logger.error(
            'Error while creating categories workspace_id - %s error: %s',
            workspace_id, error
        )


def schedule_categories_creation(import_categories, workspace_id):
    if import_categories:
        start_datetime = datetime.now()
        schedule, _ = Schedule.objects.update_or_create(
            func='apps.mappings.tasks.auto_create_category_mappings',
            args='{}'.format(workspace_id),
            defaults={
                'schedule_type': Schedule.MINUTES,
                'minutes': 24 * 60,
                'next_run': start_datetime
            }
        )
    else:
        schedule: Schedule = Schedule.objects.filter(
            func='apps.mappings.tasks.auto_create_category_mappings',
            args='{}'.format(workspace_id)
        ).first()

        if schedule:
            schedule.delete()<|MERGE_RESOLUTION|>--- conflicted
+++ resolved
@@ -255,7 +255,6 @@
 
     return payload
 
-<<<<<<< HEAD
 
 def sync_sageintacct_attribute(sageintacct_attribute_type: str, workspace_id: int):
     sage_intacct_credentials: SageIntacctCredential = SageIntacctCredential.objects.get(workspace_id=workspace_id)
@@ -538,8 +537,6 @@
             schedule.delete()
 
 
-def upload_categories_to_fyle(workspace_id: int, reimbursable_expenses_object: str):
-=======
 def sync_expense_types_and_accounts(reimbursable_expenses_object: str, corporate_credit_card_expenses_object: str,
     si_connection: SageIntacctConnector):
     if reimbursable_expenses_object == 'EXPENSE_REPORT' or corporate_credit_card_expenses_object == 'EXPENSE_REPORT':
@@ -551,7 +548,6 @@
 
 def upload_categories_to_fyle(workspace_id: int, reimbursable_expenses_object: str,
     corporate_credit_card_expenses_object: str):
->>>>>>> f78e36e8
     """
     Upload categories to Fyle
     """
@@ -590,14 +586,8 @@
 
     return si_attributes
 
-<<<<<<< HEAD
-
-def create_credit_card_category_mappings(reimbursable_expenses_object,
-                                         corporate_credit_card_expenses_object, workspace_id, destination):
-=======
 def create_credit_card_category_mappings(reimbursable_expenses_object: str,
     corporate_credit_card_expenses_object: str, workspace_id: int):
->>>>>>> f78e36e8
     """
     Create credit card mappings
     """
@@ -669,29 +659,6 @@
     if mapping_batch:
         Mapping.objects.bulk_create(mapping_batch, batch_size=50)
 
-<<<<<<< HEAD
-    if reimbursable_expenses_object == 'EXPENSE_REPORT' and \
-            corporate_credit_card_expenses_object in ['BILL', 'CHARGE_CARD_TRANSACTION']:
-        Mapping.create_or_update_mapping(
-            source_type='CATEGORY',
-            destination_type='CCC_ACCOUNT',
-            source_value=destination.value,
-            destination_value=destination.detail['gl_account_title'],
-            destination_id=destination.detail['gl_account_no'],
-            workspace_id=workspace_id
-        )
-    elif reimbursable_expenses_object == 'BILL' and \
-            corporate_credit_card_expenses_object in ['BILL', 'CHARGE_CARD_TRANSACTION']:
-        Mapping.create_or_update_mapping(
-            source_type='CATEGORY',
-            destination_type='CCC_ACCOUNT',
-            source_value=destination.value,
-            destination_value=destination.value,
-            destination_id=destination.destination_id,
-            workspace_id=workspace_id
-        )
-=======
->>>>>>> f78e36e8
 
 
 def auto_create_category_mappings(workspace_id):
@@ -718,11 +685,7 @@
 
         if corporate_credit_card_expenses_object:
             create_credit_card_category_mappings(
-<<<<<<< HEAD
-                reimbursable_expenses_object, corporate_credit_card_expenses_object, workspace_id, category)
-=======
                 reimbursable_expenses_object, corporate_credit_card_expenses_object, workspace_id)
->>>>>>> f78e36e8
 
         return []
 
