--- conflicted
+++ resolved
@@ -21,13 +21,10 @@
     default_charge_card_id = models.CharField(max_length=255, help_text='Default charge card ID', null=True)
     default_ccc_vendor_name = models.CharField(max_length=255, help_text='Default ccc vendor name', null=True)
     default_ccc_vendor_id = models.CharField(max_length=255, help_text='Default ccc vendor ID', null=True)
-<<<<<<< HEAD
+    default_item_name = models.CharField(max_length=255, help_text='Default item name', null=True)
+    default_item_id = models.CharField(max_length=255, help_text='Default item ID', null=True)
     payment_account_id = models.CharField(max_length=255, help_text='Sage Intacct Payment Account id', null=True)
     payment_account_name = models.CharField(max_length=255, help_text='Sage Intacct Payment Account name', null=True)
-=======
-    default_item_name = models.CharField(max_length=255, help_text='Default item name', null=True)
-    default_item_id = models.CharField(max_length=255, help_text='Default item ID', null=True)
->>>>>>> 4ab6d335
     workspace = models.ForeignKey(Workspace, on_delete=models.PROTECT, help_text='Reference to Workspace model')
     created_at = models.DateTimeField(auto_now_add=True, help_text='Created at datetime')
     updated_at = models.DateTimeField(auto_now=True, help_text='Updated at datetime')
