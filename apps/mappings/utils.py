--- conflicted
+++ resolved
@@ -32,24 +32,21 @@
             assert_valid('default_ccc_vendor_id' in general_mapping and general_mapping['default_ccc_vendor_id'],
                          'default ccc vendor id field is blank')
 
-<<<<<<< HEAD
-        if general_settings.sync_fyle_to_sage_payments:
-            assert_valid('payment_account_name' in general_mapping and general_mapping['payment_account_name'],
-                         'payment account name field is blank')
-            assert_valid('payment_account_id' in general_mapping and general_mapping['payment_account_id'],
-                         'payment account id field is blank')
-=======
         if general_settings.import_projects:
             assert_valid('default_item_name' in general_mapping and general_mapping['default_item_name'],
                          'default item name field is blank')
             assert_valid('default_item_id' in general_mapping and general_mapping['default_item_id'],
                          'default item id field is blank')
->>>>>>> 4ab6d335
+
+        if general_settings.sync_fyle_to_sage_intacct_payments:
+            assert_valid('payment_account_name' in general_mapping and general_mapping['payment_account_name'],
+                         'payment account name field is blank')
+            assert_valid('payment_account_id' in general_mapping and general_mapping['payment_account_id'],
+                         'payment account id field is blank')
 
         general_mapping, _ = GeneralMapping.objects.update_or_create(
             workspace_id=self.__workspace_id,
             defaults={
-<<<<<<< HEAD
                 'default_location_name': general_mapping.get('default_location_name')
                 if general_mapping.get('default_location_name') else None,
                 'default_location_id': general_mapping.get('default_location_id')
@@ -73,33 +70,11 @@
                 'default_ccc_vendor_name': general_mapping.get('default_ccc_vendor_name')
                 if general_mapping.get('default_ccc_vendor_name') else None,
                 'default_ccc_vendor_id': general_mapping.get('default_ccc_vendor_id')
-                if general_mapping.get('default_ccc_vendor_id') else None
-=======
-                'default_location_name': general_mapping.get('default_location_name') \
-                    if general_mapping.get('default_location_name') else None,
-                'default_location_id': general_mapping.get('default_location_id') \
-                    if general_mapping.get('default_location_id') else None,
-                'default_department_name': general_mapping.get('default_department_name') \
-                    if general_mapping.get('default_department_name') else None,
-                'default_department_id': general_mapping.get('default_department_id') \
-                    if general_mapping.get('default_department_id') else None,
-                'default_project_name': general_mapping.get('default_project_name') \
-                    if general_mapping.get('default_project_name') else None,
-                'default_project_id': general_mapping.get('default_project_id') \
-                    if general_mapping.get('default_project_id') else None,
-                'default_charge_card_name': general_mapping.get('default_charge_card_name') \
-                    if general_mapping.get('default_charge_card_name') else None,
-                'default_charge_card_id': general_mapping.get('default_charge_card_id') \
-                    if general_mapping.get('default_charge_card_id') else None,
-                'default_ccc_vendor_name': general_mapping.get('default_ccc_vendor_name') \
-                    if general_mapping.get('default_ccc_vendor_name') else None,
-                'default_ccc_vendor_id': general_mapping.get('default_ccc_vendor_id') \
-                    if general_mapping.get('default_ccc_vendor_id') else None,    
-                'default_item_name': general_mapping.get('default_item_name') \
-                    if general_mapping.get('default_item_name') else None,
-                'default_item_id': general_mapping.get('default_item_id') \
-                    if general_mapping.get('default_item_id') else None
->>>>>>> 4ab6d335
+                if general_mapping.get('default_ccc_vendor_id') else None,
+                'default_item_name': general_mapping.get('default_item_name')
+                if general_mapping.get('default_item_name') else None,
+                'default_item_id': general_mapping.get('default_item_id')
+                if general_mapping.get('default_item_id') else None
             }
         )
 
