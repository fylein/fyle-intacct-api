import logging
from datetime import date, datetime, timedelta

from django.conf import settings
from django.db.models import Q
from django.template.loader import render_to_string
from django_q.models import Schedule
from fyle_accounting_library.fyle_platform.enums import ExpenseImportSourceEnum
from fyle_accounting_mappings.models import ExpenseAttribute
from fyle_integrations_platform_connector import PlatformConnector
from fyle_rest_auth.helpers import get_fyle_admin

from apps.fyle.tasks import create_expense_groups
from apps.tasks.models import TaskLog
from apps.workspaces.actions import export_to_intacct
from apps.workspaces.models import (
    Configuration,
    FyleCredential,
    LastExportDetail,
    SageIntacctCredential,
    Workspace,
    WorkspaceSchedule,
)
<<<<<<< HEAD
from apps.fyle.models import ExpenseGroup
=======
from apps.workspaces.utils import send_email
from fyle_intacct_api.utils import patch_request, post_request
>>>>>>> c97f6dc0

logger = logging.getLogger(__name__)
logger.level = logging.INFO


def schedule_email_notification(workspace_id: int, schedule_enabled: bool, hours: int) -> None:
    """
    Schedule email notification
    :param workspace_id: workspace id
    :param schedule_enabled: schedule enabled
    :return: None
    """
    if schedule_enabled and hours:
        schedule, _ = Schedule.objects.update_or_create(
            func='apps.workspaces.tasks.run_email_notification',
            cluster='import',
            args='{}'.format(workspace_id),
            defaults={
                'schedule_type': Schedule.MINUTES,
                'minutes': 24 * 60,
                'next_run': datetime.now() + timedelta(minutes=10)
            }
        )
    else:
        schedule: Schedule = Schedule.objects.filter(
            func='apps.workspaces.tasks.run_email_notification',
            args='{}'.format(workspace_id)
        ).first()

        if schedule:
            schedule.delete()


def schedule_sync(workspace_id: int, schedule_enabled: bool, hours: int, email_added: list, emails_selected: list, is_real_time_export_enabled: bool) -> WorkspaceSchedule:
    """
    Schedule sync
    :param workspace_id: workspace id
    :param schedule_enabled: schedule enabled
    :param hours: hours
    :param email_added: email added
    :param emails_selected: emails selected
    :return: WorkspaceSchedule
    """
    ws_schedule, _ = WorkspaceSchedule.objects.get_or_create(
        workspace_id=workspace_id
    )
    ws_schedule.is_real_time_export_enabled = is_real_time_export_enabled
    ws_schedule.enabled = schedule_enabled

    schedule_email_notification(workspace_id=workspace_id, schedule_enabled=schedule_enabled, hours=hours)

    if schedule_enabled:
        ws_schedule.start_datetime = datetime.now()
        ws_schedule.interval_hours = hours
        ws_schedule.emails_selected = emails_selected

        if email_added:
            ws_schedule.additional_email_options.append(email_added)

        if is_real_time_export_enabled:
            # Delete existing schedule since user changed the setting to real time export
            schedule = ws_schedule.schedule
            if schedule:
                ws_schedule.schedule = None
                ws_schedule.save()
                schedule.delete()
        else:
            schedule, _ = Schedule.objects.update_or_create(
                func='apps.workspaces.tasks.run_sync_schedule',
                args='{}'.format(workspace_id),
                defaults={
                    'schedule_type': Schedule.MINUTES,
                    'minutes': hours * 60,
                    'next_run': datetime.now() + timedelta(hours=hours),
                }
            )
            ws_schedule.schedule = schedule

        ws_schedule.save()

    elif not schedule_enabled and ws_schedule.schedule:
        schedule = ws_schedule.schedule
        ws_schedule.schedule = None
        ws_schedule.save()
        schedule.delete()
    else:
        ws_schedule.save()

    return ws_schedule


def run_sync_schedule(workspace_id: int) -> None:
    """
    Run schedule
    :param workspace_id: workspace id
    :return: None
    """
    task_log, _ = TaskLog.objects.update_or_create(
        workspace_id=workspace_id,
        type='FETCHING_EXPENSES',
        defaults={
            'status': 'IN_PROGRESS'
        }
    )

    configuration = Configuration.objects.get(workspace_id=workspace_id)

    fund_source = []
    if configuration.corporate_credit_card_expenses_object:
        fund_source.append('CCC')
    if configuration.reimbursable_expenses_object:
        fund_source.append('PERSONAL')

    create_expense_groups(
        workspace_id=workspace_id, fund_source=fund_source, task_log=task_log, imported_from=ExpenseImportSourceEnum.BACKGROUND_SCHEDULE
    )

    if task_log.status == 'COMPLETE':
        eligible_expense_group_ids = ExpenseGroup.objects.filter(
            workspace_id=workspace_id,
            exported_at__isnull=True
        ).filter(
            Q(tasklog__isnull=True)
            | Q(tasklog__type__in=['CREATING_BILLS', 'CREATING_EXPENSE_REPORTS', 'CREATING_JOURNAL_ENTRY', 'CREATING_CHARGE_CARD_TRANSACTION'])
        ).exclude(
            tasklog__status='FAILED',
            tasklog__re_attempt_export=False
        ).values_list('id', flat=True).distinct()

        if eligible_expense_group_ids:
            export_to_intacct(workspace_id, expense_group_ids=list(eligible_expense_group_ids), triggered_by=ExpenseImportSourceEnum.BACKGROUND_SCHEDULE)


def run_email_notification(workspace_id: int) -> None:
    """
    Run email notification
    :param workspace_id: workspace id
    :return: None
    """
    ws_schedule, _ = WorkspaceSchedule.objects.get_or_create(
        workspace_id=workspace_id
    )

    task_logs = TaskLog.objects.filter(
        ~Q(type__in=['CREATING_REIMBURSEMENT', 'FETCHING_EXPENSES', 'CREATING_AP_PAYMENT']),
        workspace_id=workspace_id,
        status='FAILED'
    )

    workspace = Workspace.objects.get(id=workspace_id)
    admin_data = WorkspaceSchedule.objects.get(workspace_id=workspace_id)
    try:
        intacct = SageIntacctCredential.get_active_sage_intacct_credentials(workspace_id)
    except SageIntacctCredential.DoesNotExist:
        logger.info('SageIntacct Credentials does not exist - %s', workspace_id)
        return

    try:
        if ws_schedule.enabled:
            for admin_email in admin_data.emails_selected:
                attribute = ExpenseAttribute.objects.filter(workspace_id=workspace_id, value=admin_email, attribute_type='EMPLOYEE').first()

                admin_name = 'Admin'
                if attribute:
                    admin_name = attribute.detail['full_name']
                else:
                    for data in admin_data.additional_email_options:
                        if data['email'] == admin_email:
                            admin_name = data['name']

                if workspace.last_synced_at and workspace.ccc_last_synced_at:
                    export_time = max(workspace.last_synced_at, workspace.ccc_last_synced_at)
                else:
                    export_time = workspace.last_synced_at or workspace.ccc_last_synced_at

                if task_logs and (ws_schedule.error_count is None or len(task_logs) > ws_schedule.error_count):
                    context = {
                        'name': admin_name,
                        'errors': len(task_logs),
                        'fyle_company': workspace.name,
                        'intacct_company': intacct.si_company_name,
                        'workspace_id': workspace_id,
                        'export_time': export_time.date() if export_time else datetime.now(),
                        'year': date.today().year,
                        'app_url': "{0}/app/admin/#/integrations?integrationIframeTarget=integrations/intacct".format(settings.FYLE_APP_URL),
                        'fyle_url': settings.FYLE_EXPENSE_URL,
                        'integrations_app_url': settings.INTEGRATIONS_APP_URL,
                        'sage_intacct_company_id': intacct.si_company_id
                    }
                    message = render_to_string("mail_template.html", context)

                    send_email(
                        recipient_email=[admin_email],
                        subject="Export To Sage Intacct Failed",
                        message=message,
                        sender_email=settings.EMAIL
                    )

            ws_schedule.error_count = len(task_logs)
            ws_schedule.save()

    except Exception as e:
        logger.info('Error in sending email notification - %s', e)


def async_update_fyle_credentials(fyle_org_id: str, refresh_token: str) -> None:
    """
    Update fyle credentials
    :param fyle_org_id: Fyle Org Id
    :param refresh_token: Refresh Token
    :return: None
    """
    fyle_credentials = FyleCredential.objects.filter(workspace__fyle_org_id=fyle_org_id).first()
    if fyle_credentials and refresh_token:
        fyle_credentials.refresh_token = refresh_token
        fyle_credentials.save()


def post_to_integration_settings(workspace_id: int, active: bool) -> None:
    """
    Post to integration settings
    :param workspace_id: workspace id
    :param active: active
    :return: None
    """
    refresh_token = FyleCredential.objects.get(workspace_id=workspace_id).refresh_token
    url = '{}/integrations/'.format(settings.INTEGRATIONS_SETTINGS_API)
    payload = {
        'tpa_id': settings.FYLE_CLIENT_ID,
        'tpa_name': 'Fyle Sage Intacct Integration',
        'type': 'ACCOUNTING',
        'is_active': active,
        'connected_at': datetime.now().strftime('%Y-%m-%dT%H:%M:%S.%fZ')
    }

    try:
        post_request(url, payload, refresh_token)
    except Exception as error:
        logger.error(error)


def patch_integration_settings(workspace_id: int, errors: int = None, is_token_expired: bool = None, unmapped_card_count: int = None) -> None:
    """
    Patch integration settings
    """
    fyle_credential = FyleCredential.objects.get(workspace_id=workspace_id)
    refresh_token = fyle_credential.refresh_token
    url = '{}/integrations/'.format(settings.INTEGRATIONS_SETTINGS_API)
    payload = {
        'tpa_name': 'Fyle Sage Intacct Integration'
    }

    if errors is not None:
        payload['errors_count'] = errors

    if is_token_expired is not None:
        payload['is_token_expired'] = is_token_expired

    if unmapped_card_count is not None:
        payload['unmapped_card_count'] = unmapped_card_count

    try:
        if fyle_credential.workspace.onboarding_state == 'COMPLETE':
            patch_request(url, payload, refresh_token)
            return True
    except Exception as error:
        logger.error(error, exc_info=True)
        return False


def patch_integration_settings_for_unmapped_cards(workspace_id: int, unmapped_card_count: int) -> None:
    """
    Patch integration settings for unmapped cards
    :param workspace_id: Workspace id
    :param unmapped_card_count: Unmapped card count
    return: None
    """
    last_export_detail = LastExportDetail.objects.get(workspace_id=workspace_id)
    if unmapped_card_count != last_export_detail.unmapped_card_count:
        is_patched = patch_integration_settings(workspace_id=workspace_id, unmapped_card_count=unmapped_card_count)
        if is_patched:
            last_export_detail.unmapped_card_count = unmapped_card_count
            last_export_detail.save(update_fields=['unmapped_card_count', 'updated_at'])


def async_create_admin_subcriptions(workspace_id: int) -> None:
    """
    Create admin subscriptions
    :param workspace_id: workspace id
    :return: None
    """
    fyle_credentials = FyleCredential.objects.get(workspace_id=workspace_id)
    platform = PlatformConnector(fyle_credentials)
    payload = {
        'is_enabled': True,
        'webhook_url': '{}/workspaces/{}/fyle/exports/'.format(settings.API_URL, workspace_id)
    }
    platform.subscriptions.post(payload)


def async_update_workspace_name(workspace: Workspace, access_token: str) -> None:
    """
    Update workspace name
    :param workspace: Workspace
    :param access_token: Access Token
    :return: None
    """
    fyle_user = get_fyle_admin(access_token.split(' ')[1], None)
    org_name = fyle_user['data']['org']['name']

    workspace.name = org_name
    workspace.save()<|MERGE_RESOLUTION|>--- conflicted
+++ resolved
@@ -21,12 +21,9 @@
     Workspace,
     WorkspaceSchedule,
 )
-<<<<<<< HEAD
 from apps.fyle.models import ExpenseGroup
-=======
 from apps.workspaces.utils import send_email
 from fyle_intacct_api.utils import patch_request, post_request
->>>>>>> c97f6dc0
 
 logger = logging.getLogger(__name__)
 logger.level = logging.INFO
