"""
Workspace Serializers
"""
from rest_framework import serializers

from .models import Workspace, Configuration, FyleCredential, SageIntacctCredential, WorkspaceSchedule


class WorkspaceSerializer(serializers.ModelSerializer):
    """
    Workspace serializer
    """
    class Meta:
        model = Workspace
        fields = '__all__'


class ConfigurationSerializer(serializers.ModelSerializer):
    """
    General settings serializer
    """
    workspace = serializers.CharField()

    def create(self, validated_data):
        """
        Create Workspace General Settings
        :param validated_data: Validated data
        :return: upserted general settings object
        """
<<<<<<< HEAD
        workspace = validated_data['workspace']

        configuration, _ = Configuration.objects.update_or_create(
            workspace_id=workspace,
            defaults={
                'reimbursable_expenses_object': validated_data['reimbursable_expenses_object'],
                'corporate_credit_card_expenses_object': validated_data['corporate_credit_card_expenses_object'],
                'sync_fyle_to_sage_intacct_payments': validated_data['sync_fyle_to_sage_intacct_payments'],
                'sync_sage_intacct_to_fyle_payments': validated_data['sync_sage_intacct_to_fyle_payments'],
                'import_projects': validated_data['import_projects'],
                'import_categories': validated_data['import_categories'],
                'auto_map_employees': validated_data['auto_map_employees'],
                'auto_create_destination_entity': validated_data['auto_create_destination_entity']
            }
=======
        workspace = validated_data.pop('workspace')

        configuration, _ = Configuration.objects.update_or_create(
            workspace_id=workspace,
            defaults=validated_data
>>>>>>> 1af2191c
        )

        return configuration

    def validate(self, data):
        """
        Validate auto create destination entity
        :param data: Non-validated data
        :return: upserted general settings object
        """
        if not data['auto_map_employees'] and data['auto_create_destination_entity']:
            raise serializers.ValidationError(
                'Cannot set auto_create_destination_entity value if auto map employees is disabled')

        if data['auto_map_employees'] == 'EMPLOYEE_CODE' and data['auto_create_destination_entity']:
            raise serializers.ValidationError('Cannot enable auto create destination entity for employee code')

        return data

    class Meta:
        model = Configuration
        fields = '__all__'


class FyleCredentialSerializer(serializers.ModelSerializer):
    """
    Fyle credential serializer
    """
    class Meta:
        model = FyleCredential
        fields = '__all__'


class SageIntacctCredentialSerializer(serializers.ModelSerializer):
    """
    Sage Intacct credential serializer
    """
    class Meta:
        model = SageIntacctCredential
        fields = ['id', 'si_user_id', 'si_company_id', 'si_company_name', 'created_at', 'updated_at', 'workspace_id']


class WorkspaceScheduleSerializer(serializers.ModelSerializer):
    """
    Workspace Schedule serializer
    """
    class Meta:
        model = WorkspaceSchedule
        fields = '__all__'<|MERGE_RESOLUTION|>--- conflicted
+++ resolved
@@ -27,28 +27,11 @@
         :param validated_data: Validated data
         :return: upserted general settings object
         """
-<<<<<<< HEAD
-        workspace = validated_data['workspace']
-
-        configuration, _ = Configuration.objects.update_or_create(
-            workspace_id=workspace,
-            defaults={
-                'reimbursable_expenses_object': validated_data['reimbursable_expenses_object'],
-                'corporate_credit_card_expenses_object': validated_data['corporate_credit_card_expenses_object'],
-                'sync_fyle_to_sage_intacct_payments': validated_data['sync_fyle_to_sage_intacct_payments'],
-                'sync_sage_intacct_to_fyle_payments': validated_data['sync_sage_intacct_to_fyle_payments'],
-                'import_projects': validated_data['import_projects'],
-                'import_categories': validated_data['import_categories'],
-                'auto_map_employees': validated_data['auto_map_employees'],
-                'auto_create_destination_entity': validated_data['auto_create_destination_entity']
-            }
-=======
         workspace = validated_data.pop('workspace')
 
         configuration, _ = Configuration.objects.update_or_create(
             workspace_id=workspace,
             defaults=validated_data
->>>>>>> 1af2191c
         )
 
         return configuration
