name: Continuous Integration

on:
  pull_request:
    types: [assigned, opened, synchronize, reopened]

jobs:
  pytest:
    runs-on: ubuntu-latest
    environment: CI Environment
    steps:
      - uses: actions/checkout@v2
      - uses: satackey/action-docker-layer-caching@v0.0.11
        continue-on-error: true
      - name: Bring up Services and run tests
        run: |
          docker-compose -f docker-compose-pipeline.yml build
          docker-compose -f docker-compose-pipeline.yml up -d
<<<<<<< HEAD
          docker-compose -f docker-compose-pipeline.yml exec -T api pytest tests/ --cov=. --junit-xml=test-reports/report.xml --cov-report=term-missing --cov-fail-under=98 | tee pytest-coverage.txt
=======
          docker-compose -f docker-compose-pipeline.yml exec -T api pytest tests/ --cov --junit-xml=test-reports/report.xml --cov-report=term-missing --cov-fail-under=94 | tee pytest-coverage.txt
>>>>>>> f7b5debe
          echo "STATUS=$(cat pytest-coverage.txt | grep 'Required test' | awk '{ print $1 }')" >> $GITHUB_ENV
          echo "FAILED=$(cat test-reports/report.xml | awk -F'=' '{print $5}' | awk -F' ' '{gsub(/"/, "", $1); print $1}')" >> $GITHUB_ENV
        env:
          ENCRYPTION_KEY: ${{ secrets.ENCRYPTION_KEY }}
      - name: Pytest coverage comment
        uses: MishaKav/pytest-coverage-comment@main
        if: ${{ always() && github.ref != 'refs/heads/master' }}
        with:
          create-new-comment: true
          pytest-coverage-path: ./pytest-coverage.txt
          junitxml-path: ./test-reports/report.xml
      - name: Stop Services
        run: docker compose -f docker-compose-pipeline.yml down
      - name: Evaluate Coverage
        if: ${{ (env.STATUS == 'FAIL') || (env.FAILED > 0) }}
        run: exit 1
      - name: Slack Notification
        uses: rtCamp/action-slack-notify@v2
        if: ${{ always() && github.ref != 'refs/heads/master' }}
        env:
          SLACK_COLOR: ${{ job.status }}
          SLACK_MESSAGE: pytest job status - ${{ job.status }}
          SLACK_TITLE: Pytest Run Stats
          SLACK_ICON_EMOJI: ":terminator:"
          SLACK_USERNAME: Gandalf
          SLACK_WEBHOOK: ${{ secrets.SLACK_WEBHOOK_URL }}
          SLACK_FOOTER: ''<|MERGE_RESOLUTION|>--- conflicted
+++ resolved
@@ -16,11 +16,7 @@
         run: |
           docker-compose -f docker-compose-pipeline.yml build
           docker-compose -f docker-compose-pipeline.yml up -d
-<<<<<<< HEAD
-          docker-compose -f docker-compose-pipeline.yml exec -T api pytest tests/ --cov=. --junit-xml=test-reports/report.xml --cov-report=term-missing --cov-fail-under=98 | tee pytest-coverage.txt
-=======
-          docker-compose -f docker-compose-pipeline.yml exec -T api pytest tests/ --cov --junit-xml=test-reports/report.xml --cov-report=term-missing --cov-fail-under=94 | tee pytest-coverage.txt
->>>>>>> f7b5debe
+          docker-compose -f docker-compose-pipeline.yml exec -T api pytest tests/ --cov --junit-xml=test-reports/report.xml --cov-report=term-missing --cov-fail-under=98 | tee pytest-coverage.txt
           echo "STATUS=$(cat pytest-coverage.txt | grep 'Required test' | awk '{ print $1 }')" >> $GITHUB_ENV
           echo "FAILED=$(cat test-reports/report.xml | awk -F'=' '{print $5}' | awk -F' ' '{gsub(/"/, "", $1); print $1}')" >> $GITHUB_ENV
         env:
